[metadata]
name = yahoo_panoptes
summary = Network Telemetry And Monitoring
description-file = README.md
description_content_type = text/markdown
author = Network Automation Team @ Oath, Inc.
author-email = network-automation@oath.com
home-page = https://getpanoptes.io
classifier =
    Development Status :: 5 - Production/Stable
    Environment :: No Input/Output (Daemon)
    Intended Audience :: Other Audience
    Operating System :: POSIX :: Linux
    Programming Language :: Python :: 2
    Programming Language :: Python :: 2.7
    Programming Language :: Python
    Topic :: System :: Networking :: Monitoring
license = Apache 2.0

[options]
# zip_safe = False
# include_package_data = True
install_requires =
    cached-property
    celery
    Cerberus
    configobj
    faulthandler;python_version<"3.3"
    future
    gevent
    influxdb
    ipaddress
    json-schema-validator
    kazoo
    kafka-python==1.3.5
<<<<<<< HEAD
=======
    kombu==4.6.3
>>>>>>> 886a665b
    mmh3
    pyparsing
    ratelimitingfilter
    redis
    requests
    yahoo_panoptes_snmp>=0.2.5.121
    yapsy

packages = find:

[options.extras_require]
dev =
    future
    tox
    nose
    nose-cov
    mock
    mockredispy
    requests-mock
    snmpsim
    testfixtures
    zake
    pycodestyle
    pylint<2.0.0

doc_build =
    sphinx<1.6.0
    sphinx_rtd_theme
    guzzle_sphinx_theme
    recommonmark
    pygments

[options.entry_points]
console_scripts =
    panoptes_resource_manager=yahoo_panoptes.resources.manager:start
    panoptes_influxdb_consumer=yahoo_panoptes.consumers.influxdb.consumer:start

[options.packages.find]
exclude =
    setup

[build_sphinx]
source-dir = doc/source
build-dir = build/sphinx/html
all_files = 1

[pep8]
max-line-length = 120
ignore = E722, E126
exclude = migrations

[pycodestyle]
max-line-length = 120
ignore = E722, E126
exclude = migrations<|MERGE_RESOLUTION|>--- conflicted
+++ resolved
@@ -33,10 +33,7 @@
     json-schema-validator
     kazoo
     kafka-python==1.3.5
-<<<<<<< HEAD
-=======
     kombu==4.6.3
->>>>>>> 886a665b
     mmh3
     pyparsing
     ratelimitingfilter
