--- conflicted
+++ resolved
@@ -133,24 +133,20 @@
             }
         }
 
-    logger.info('Going to unload plugin modules. Length of sys.modules before unloading modules: %d' % len(sys.modules))
+    logger.info(u'Going to unload plugin modules. Length of sys.modules before unloading modules: %d' % len(sys.modules))
     plugin_manager.unload_modules()
-    logger.info('Unloaded plugin modules. Length of sys.modules after unloading modules: %d' % len(sys.modules))
+    logger.info(u'Unloaded plugin modules. Length of sys.modules after unloading modules: %d' % len(sys.modules))
 
     try:
         scheduler = celery_beat_service.scheduler
         scheduler.update(logger, new_schedule)
-<<<<<<< HEAD
+
+        end_time = time.time()
         logger.info(u'Scheduled %d tasks in %.2fs' % (len(new_schedule), end_time - start_time))
-        logger.info(u'RSS memory: %dKB' % getrusage(RUSAGE_SELF).ru_maxrss)
-=======
-        end_time = time.time()
-        logger.info('Scheduled %d tasks in %.2fs' % (len(new_schedule), end_time - start_time))
->>>>>>> b597eb5b
     except:
         logger.exception(u'Error in updating schedule for Discovery Plugins')
 
-    logger.info('RSS memory: %dKB' % getrusage(RUSAGE_SELF).ru_maxrss)
+    logger.info(u'RSS memory: %dKB' % getrusage(RUSAGE_SELF).ru_maxrss)
 
 
 def start_discovery_plugin_scheduler():
