--- conflicted
+++ resolved
@@ -5,8 +5,6 @@
 This module holds various helper functions used throughout the system
 """
 from __future__ import division
-from future import standard_library
-standard_library.install_aliases()
 from builtins import hex
 from builtins import str
 from builtins import range
@@ -20,26 +18,23 @@
 import sys
 import threading
 import uuid
-from _socket import gaierror, herror
-
 import gevent
 import ipaddress
-from gevent import socket
-from gevent.util import wrap_errors
-
+from _socket import gaierror, herror
 try:
     from io import StringIO
 except ImportError:
     from io import StringIO
 
 from yahoo_panoptes.framework.exceptions import PanoptesBaseException
-<<<<<<< HEAD
 from yahoo_panoptes.framework import validators
-=======
-from yahoo_panoptes.framework.validators import PanoptesValidators
->>>>>>> 285a1c7e
+
 from configobj import ConfigObj, ConfigObjError, flatten_errors
 from validate import Validator
+from gevent import socket
+from gevent.util import wrap_errors
+from future import standard_library
+standard_library.install_aliases()
 
 
 LOG = logging.getLogger(__name__)
@@ -144,7 +139,7 @@
     assert validators.PanoptesValidators.valid_nonempty_iterable_of_strings(ips), u'ips should be a list'
     assert validators.PanoptesValidators.valid_nonzero_integer(timeout), u'timeout should be an int greater than zero'
 
-    jobs = [gevent.spawn(wrap_errors((gaierror, herror), socket.gethostbyaddr), ip) for ip in ips]
+    jobs = [gevent.spawn(wrap_errors((gaierror, herror), socket.gethostbyaddr), ip.encode('utf-8')) for ip in ips]
     gevent.joinall(jobs, timeout=timeout)
     hostnames = [None if isinstance(job.get(), (gaierror, herror)) else job.value for job in jobs]
     results = {
@@ -194,7 +189,12 @@
         return ctypes.CDLL(u'libc.so.6').syscall(186)
     else:
         # TODO: This is hacky - we need to replace it with something that actually returns the OS thread ID
-        return threading._get_ident()
+        python_version = sys.version_info[0]
+
+        if python_version == 2:
+            return threading._get_ident()
+        else:
+            return threading.get_ident()
 
 
 def get_calling_module_name(depth=3):
@@ -258,15 +258,10 @@
 
 
 def parse_config_file(config_file, config_spec_file):
-<<<<<<< HEAD
+
     assert validators.PanoptesValidators.valid_nonempty_string(config_file), u'config_file must be a non-empty str'
     assert validators.PanoptesValidators.valid_nonempty_string(config_spec_file), \
         u'config_spec_file must be a non empty str'
-=======
-    assert PanoptesValidators.valid_nonempty_string(config_file), 'config_file must be a non-empty str'
-    assert PanoptesValidators.valid_nonempty_string(config_spec_file), \
-        'config_spec_file must be a non empty str'
->>>>>>> 285a1c7e
 
     try:
         config = ConfigObj(config_file, configspec=config_spec_file, interpolation=u'template', file_error=True)
@@ -429,3 +424,90 @@
         cidr (int): IP cidr
     """
     return sum([bin(int(x)).count(u"1") for x in netmask.split(u".")])
+
+
+def unsigned_mmh3(key):
+    """
+    Converts the value passed to an unsigned mmh3 hash.
+    Args:
+        key (str): The key to hash on
+    Returns
+        hash (long): Result of the hash function
+    """
+
+    # cr https://github.com/wc-duck/pymmh3
+    import sys as _sys
+    if _sys.version_info > (3, 0):
+
+        def xencode(x):
+            if isinstance(x, bytes) or isinstance(x, bytearray):
+                return x
+            else:
+                return x.encode()
+    else:
+        def xencode(x):
+            if isinstance(key, unicode):
+                return x.encode('utf-8')
+            return x
+
+    def hash(key, seed=0x0):
+        ''' Implements 32bit murmur3 hash. '''
+
+        key = bytearray(xencode(key))
+
+        def fmix(h):
+            h ^= h >> 16
+            h = (h * 0x85ebca6b) & 0xFFFFFFFF
+            h ^= h >> 13
+            h = (h * 0xc2b2ae35) & 0xFFFFFFFF
+            h ^= h >> 16
+            return h
+
+        length = len(key)
+        nblocks = int(length / 4)
+
+        h1 = seed
+
+        c1 = 0xcc9e2d51
+        c2 = 0x1b873593
+
+        # body
+        for block_start in range(0, nblocks * 4, 4):
+            # ??? big endian?
+            k1 = key[block_start + 3] << 24 | \
+                 key[block_start + 2] << 16 | \
+                 key[block_start + 1] << 8 | \
+                 key[block_start + 0]
+
+            k1 = (c1 * k1) & 0xFFFFFFFF
+            k1 = (k1 << 15 | k1 >> 17) & 0xFFFFFFFF  # inlined ROTL32
+            k1 = (c2 * k1) & 0xFFFFFFFF
+
+            h1 ^= k1
+            h1 = (h1 << 13 | h1 >> 19) & 0xFFFFFFFF  # inlined ROTL32
+            h1 = (h1 * 5 + 0xe6546b64) & 0xFFFFFFFF
+
+        # tail
+        tail_index = nblocks * 4
+        k1 = 0
+        tail_size = length & 3
+
+        if tail_size >= 3:
+            k1 ^= key[tail_index + 2] << 16
+        if tail_size >= 2:
+            k1 ^= key[tail_index + 1] << 8
+        if tail_size >= 1:
+            k1 ^= key[tail_index + 0]
+
+        if tail_size > 0:
+            k1 = (k1 * c1) & 0xFFFFFFFF
+            k1 = (k1 << 15 | k1 >> 17) & 0xFFFFFFFF  # inlined ROTL32
+            k1 = (k1 * c2) & 0xFFFFFFFF
+            h1 ^= k1
+
+        # finalization
+        unsigned_val = fmix(h1 ^ length)
+
+        return -((unsigned_val ^ 0xFFFFFFFF) + 1) + 2**32
+
+    return hash(key)