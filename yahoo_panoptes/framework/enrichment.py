--- conflicted
+++ resolved
@@ -46,7 +46,8 @@
     schema = {u'key': u'value'}
 
     def __init__(self):
-        assert isinstance(self.schema, dict) and len(self.schema) > 0, u'schema must be a non empty Cerberus schema dict'
+        assert isinstance(self.schema, dict) and len(self.schema) > 0, \
+            u'schema must be a non empty Cerberus schema dict'
         self.__cerberus_validator = Validator(schema=self.schema)
 
     def validate(self, enrichment_set_data):
@@ -146,24 +147,28 @@
         return json.dumps(self.__data, sort_keys=True)
 
     def __repr__(self):
-<<<<<<< HEAD
-        return self.__class__.__name__ + u'({0})'.format(str(self.__data))
-=======
-        data = ','.join([
-            key + '[' + ','.join(
-                "{}:{}".format(inner_key, inner_value) for inner_key, inner_value
-                in list(self.__data[key].items())) + ']'
-            for key, value in list(self.__data.items())
+        data = u','.join([
+            key + u'[' + u','.join(
+                u"{}:{}".format(inner_key, inner_value) for inner_key, inner_value
+                in sorted(list(self.__data[key].items()))) + u']'
+            for key, value in sorted(list(self.__data.items()))
         ])
 
-        return '{}[{}]'.format(self.__class__.__name__, data)
->>>>>>> 285a1c7e
+        return u'{}[{}]'.format(self.__class__.__name__, data)
 
     def __hash__(self):
         return hash(self._key)
 
     def __len__(self):
         return len(self.__data[self._key])
+
+    def __lt__(self, other):
+        _self = u','.join([u'{}|{}'.format(key, value)
+                           for key, value in sorted(self.__data[self._key].items())])
+        _other = u','.join([u'{}|{}'.format(key, value)
+                            for key, value in sorted(other.__data[other._key].items())])
+
+        return _self < _other
 
     def __eq__(self, other):
         if not isinstance(other, PanoptesEnrichmentSet):
@@ -311,29 +316,28 @@
         return json.dumps(enrichment_serialize, sort_keys=True)
 
     def __repr__(self):
-<<<<<<< HEAD
-        return self.__class__.__name__ + u'({0})'.format(str(self.__data))
-=======
         if len(self) is 0:
-            return '{}[namespace:{},enrichment_ttl:{},' \
-                   'execute_frequency:{},' \
-                   'enrichment_group_creation_timestamp:{}]'.format(self.__class__.__name__, self.namespace,
+            return u'{}[namespace:{},enrichment_ttl:{},' \
+                   u'execute_frequency:{},' \
+                   u'enrichment_group_creation_timestamp:{}]'.format(self.__class__.__name__, self.namespace,
+                                                                     self.enrichment_ttl, self.execute_frequency,
+                                                                     self.enrichment_group_creation_timestamp)
+        return u'{}[namespace:{},enrichment_ttl:{},' \
+               u'execute_frequency:{},' \
+               u'enrichment_group_creation_timestamp:{},{}]'.format(self.__class__.__name__, self.namespace,
                                                                     self.enrichment_ttl, self.execute_frequency,
-                                                                    self.enrichment_group_creation_timestamp)
-        return '{}[namespace:{},enrichment_ttl:{},' \
-               'execute_frequency:{},' \
-               'enrichment_group_creation_timestamp:{},{}]'.format(self.__class__.__name__, self.namespace,
-                                                                   self.enrichment_ttl, self.execute_frequency,
-                                                                   self.enrichment_group_creation_timestamp,
-                                                                   ','.join(repr(enrichment) for enrichment
-                                                                            in self.__data['data']))
->>>>>>> 285a1c7e
+                                                                    self.enrichment_group_creation_timestamp,
+                                                                    u','.join(repr(enrichment) for enrichment
+                                                                              in sorted(self.__data[u'data'])))
 
     def __len__(self):
         return len(self.__data[u'data'])
 
     def __hash__(self):
         return hash(self.namespace)
+
+    def __lt__(self, other):
+        return self.namespace < other.namespace
 
     def __eq__(self, other):
         if not isinstance(other, PanoptesEnrichmentGroup):
@@ -418,16 +422,12 @@
         return json.dumps(self.__data, sort_keys=True, cls=PanoptesEnrichmentEncoder)
 
     def __repr__(self):
-<<<<<<< HEAD
-        return self.__class__.__name__ + u'({0})'.format(str(self.__data))
-=======
         if len(self) is 0:
-            return "{}[resource:{},enrichment_group_set_creation_timestamp:{}]"\
+            return u"{}[resource:{},enrichment_group_set_creation_timestamp:{}]"\
                 .format(self.__class__.__name__, str(self.resource), self.enrichment_group_set_creation_timestamp)
-        return "{}[resource:{},enrichment_group_set_creation_timestamp:{},{}]"\
+        return u"{}[resource:{},enrichment_group_set_creation_timestamp:{},{}]"\
             .format(self.__class__.__name__, str(self.resource), self.enrichment_group_set_creation_timestamp,
-                    ','.join(repr(enrichment_group) for enrichment_group in self.enrichment))
->>>>>>> 285a1c7e
+                    u','.join(repr(enrichment_group) for enrichment_group in sorted(self.enrichment)))
 
     def __len__(self):
         return len(self.__data[u'enrichment'])
@@ -435,6 +435,11 @@
     def __hash__(self):
         namespaces_self = ''.join(sorted([item.namespace for item in self.enrichment]))
         return hash(self.resource.resource_id + namespaces_self)
+
+    def __lt__(self, other):
+        if not isinstance(other, PanoptesEnrichmentGroupSet):
+            return False
+        return self.resource < other.resource
 
     def __eq__(self, other):
         if not isinstance(other, PanoptesEnrichmentGroupSet):
@@ -476,13 +481,9 @@
         return len(self.__data[u'group_sets'])
 
     def __repr__(self):
-<<<<<<< HEAD
-        return self.__class__.__name__ + u'({0})'.format(str(self.__data))
-=======
-        return "{}[{}]".format(self.__class__.__name__,
-                               ','.join(repr(enrichment_group_set) for enrichment_group_set in
-                                        self.enrichment_group_sets))
->>>>>>> 285a1c7e
+        return u"{}[{}]".format(self.__class__.__name__,
+                                u','.join(repr(enrichment_group_set) for enrichment_group_set in
+                                          sorted(self.enrichment_group_sets)))
 
     def json(self):
         return json.dumps(self.__data, sort_keys=True, cls=PanoptesEnrichmentEncoder)
