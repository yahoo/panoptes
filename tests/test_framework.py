"""
Copyright 2018, Oath Inc.
Licensed under the terms of the Apache 2.0 license. See LICENSE file in project root for terms.
"""

import collections
import glob
import json
import time
import unittest
from logging import getLogger, _loggerClass

from mock import patch, Mock, MagicMock
from mockredis import MockRedis
from redis.exceptions import TimeoutError
from zake.fake_client import FakeClient

from yahoo_panoptes.framework.configuration_manager import *
from yahoo_panoptes.framework.const import RESOURCE_MANAGER_RESOURCE_EXPIRE
from yahoo_panoptes.framework.context import *
from yahoo_panoptes.framework.resources import PanoptesResource, PanoptesResourceSet, PanoptesResourceDSL, \
    PanoptesContext, ParseException, ParseResults, PanoptesResourcesKeyValueStore, PanoptesResourceStore, \
    PanoptesResourceCache, PanoptesResourceError, PanoptesResourceCacheException, PanoptesResourceEncoder
from yahoo_panoptes.framework.utilities.helpers import ordered
from yahoo_panoptes.framework.utilities.key_value_store import PanoptesKeyValueStore

_TIMESTAMP = round(time.time(), 5)


class PanoptesMockRedis(MockRedis):
    def __init__(self, bad_connection=False, timeout=False, **kwargs):
        if bad_connection:
            raise ConnectionError
        super(PanoptesMockRedis, self).__init__(**kwargs)
        self.connection_pool = 'mockredis connection pool'
        self.timeout = timeout

    def get(self, key):
        if self.timeout:
            raise TimeoutError
        else:
            return super(PanoptesMockRedis, self).get(key)

    def set(self, key, value, ex=None, px=None, nx=False, xx=False):
        if self.timeout:
            raise TimeoutError
        else:
            return super(PanoptesMockRedis, self).set(key, value, ex=ex, px=px, nx=nx, xx=xx)


class PanoptesTestKeyValueStore(PanoptesKeyValueStore):
    """
    A custom Key/Value store for the Discovery Manager which uses the namespace demarcated for Discovery Manager
    """

    def __init__(self, panoptes_context):
        super(PanoptesTestKeyValueStore, self).__init__(panoptes_context, 'panoptes_test')


def panoptes_mock_redis_strict_client(**kwargs):
    return PanoptesMockRedis(strict=True)


def panoptes_mock_redis_strict_client_bad_connection(**kwargs):
    return PanoptesMockRedis(bad_connection=True)


def panoptes_mock_redis_strict_client_timeout(**kwargs):
    return PanoptesMockRedis(timeout=True)


def panoptes_mock_kazoo_client(**kwargs):
    return FakeClient()


class MockKafkaClient(object):
    def __init__(self, kafka_brokers):
        self._kafka_brokers = kafka_brokers
        self._brokers = set()

        for broker in self._kafka_brokers:
            self._brokers.add(broker)

    @property
    def brokers(self):
        return self._brokers if len(self._brokers) > 0 else None


class MockZookeeperClient(object):
    def __init__(self):
        self._lock = None

    @property
    def Lock(self):
        return self._lock


class TestResources(unittest.TestCase):
    def setUp(self):
        self.__panoptes_resource_metadata = {'test': 'test', '_resource_ttl': '604800'}
        self.__panoptes_resource = PanoptesResource(resource_site='test', resource_class='test',
                                                    resource_subclass='test',
                                                    resource_type='test', resource_id='test', resource_endpoint='test',
                                                    resource_plugin='test',
                                                    resource_creation_timestamp=_TIMESTAMP,
                                                    resource_ttl=RESOURCE_MANAGER_RESOURCE_EXPIRE)
        self.__panoptes_resource.add_metadata('test', 'test')
        self.__panoptes_resource_set = PanoptesResourceSet()
        mock_valid_timestamp = Mock(return_value=True)
        with patch('yahoo_panoptes.framework.resources.PanoptesValidators.valid_timestamp',
                   mock_valid_timestamp):
            self.__panoptes_resource_set.resource_set_creation_timestamp = _TIMESTAMP
        self.my_dir, self.panoptes_test_conf_file = _get_test_conf_file()

    def test_panoptes_resource(self):
        panoptes_resource_metadata = self.__panoptes_resource_metadata
        panoptes_resource = self.__panoptes_resource

        self.assertIsInstance(panoptes_resource, PanoptesResource)
        self.assertEqual(panoptes_resource.resource_site, 'test')
        self.assertEqual(panoptes_resource.resource_class, 'test')
        self.assertEqual(panoptes_resource.resource_subclass, 'test')
        self.assertEqual(panoptes_resource.resource_type, 'test')
        self.assertEqual(panoptes_resource.resource_id, 'test')
        self.assertEqual(panoptes_resource.resource_endpoint, 'test')
        self.assertEqual(panoptes_resource.resource_metadata, panoptes_resource_metadata)
        self.assertEqual(panoptes_resource.resource_ttl, str(RESOURCE_MANAGER_RESOURCE_EXPIRE))
        self.assertEqual(panoptes_resource, panoptes_resource)
        self.assertFalse(panoptes_resource == '1')
        self.assertIsInstance(str(panoptes_resource), str)

        with self.assertRaises(AssertionError):
            panoptes_resource.add_metadata(None, 'test')
        with self.assertRaises(AssertionError):
            panoptes_resource.add_metadata('', 'test')
        with self.assertRaises(ValueError):
            panoptes_resource.add_metadata('1', 'test')
        with self.assertRaises(ValueError):
            panoptes_resource.add_metadata('key', 'test|')
        with self.assertRaises(AssertionError):
            PanoptesResource(resource_site='', resource_class='test', resource_subclass='test',
                             resource_type='test', resource_id='test', resource_endpoint='test')
        with self.assertRaises(AssertionError):
            PanoptesResource(resource_site='test', resource_class='', resource_subclass='test',
                             resource_type='test', resource_id='test', resource_endpoint='test')
        with self.assertRaises(AssertionError):
            PanoptesResource(resource_site='test', resource_class='test', resource_subclass='',
                             resource_type='test', resource_id='test', resource_endpoint='test')
        with self.assertRaises(AssertionError):
            PanoptesResource(resource_site='test', resource_class='test', resource_subclass='test',
                             resource_type='', resource_id='test', resource_endpoint='test')
        with self.assertRaises(AssertionError):
            PanoptesResource(resource_site='test', resource_class='test', resource_subclass='test',
                             resource_type='test', resource_id='', resource_endpoint='test')
        with self.assertRaises(AssertionError):
            PanoptesResource(resource_site=None, resource_class='test', resource_subclass='test',
                             resource_type='test', resource_id='test', resource_endpoint='test')
        with self.assertRaises(AssertionError):
            PanoptesResource(resource_site='test', resource_class=None, resource_subclass='test',
                             resource_type='test', resource_id='test', resource_endpoint='test')
        with self.assertRaises(AssertionError):
            PanoptesResource(resource_site='test', resource_class='test', resource_subclass=None,
                             resource_type='test', resource_id='test', resource_endpoint='test')
        with self.assertRaises(AssertionError):
            PanoptesResource(resource_site='test', resource_class='test', resource_subclass='test',
                             resource_type=None, resource_id='test', resource_endpoint='test')
        with self.assertRaises(AssertionError):
            PanoptesResource(resource_site='test', resource_class='test', resource_subclass='test',
                             resource_type='test', resource_id=None, resource_endpoint='test')
        with self.assertRaises(AssertionError):
            PanoptesResource(resource_site='test', resource_class='test', resource_subclass='test',
                             resource_type='test', resource_id='test', resource_endpoint=None)

        # Test json and raw representations of PanoptesResource
        panoptes_resource_2 = PanoptesResource(resource_site='test', resource_class='test',
                                               resource_subclass='test',
                                               resource_type='test', resource_id='test', resource_endpoint='test',
                                               resource_creation_timestamp=_TIMESTAMP,
                                               resource_plugin='test')
        self.assertEqual(panoptes_resource_2.resource_creation_timestamp, _TIMESTAMP)
        panoptes_resource_2_json = {
            u'resource_site': u'test',
            u'resource_id': u'test',
            u'resource_class': u'test',
            u'resource_plugin': u'test',
            u'resource_creation_timestamp': _TIMESTAMP,
            u'resource_subclass': u'test',
            u'resource_endpoint': u'test',
            u'resource_metadata': {
                u'_resource_ttl': u'604800'
            },
            u'resource_type': u'test'
        }
        self.assertEqual(ordered(json.loads(panoptes_resource_2.json)), ordered(panoptes_resource_2_json))
        panoptes_resource_2_raw = collections.OrderedDict(
            [('resource_site', 'test'),
             ('resource_class', 'test'),
             ('resource_subclass', 'test'),
             ('resource_type', 'test'),
             ('resource_id', 'test'),
             ('resource_endpoint', 'test'),
             ('resource_metadata', collections.OrderedDict(
                 [('_resource_ttl', '604800')])
              ),
             ('resource_creation_timestamp', _TIMESTAMP),
             ('resource_plugin', 'test')])
        self.assertEqual(panoptes_resource_2.raw, panoptes_resource_2_raw)

        # Test resource creation from dict
        with open('tests/test_resources/input/resource_one.json') as f:
            resource_specs = json.load(f)
        resource_from_json = PanoptesResource.resource_from_dict(resource_specs['resources'][0])
        panoptes_resource_3 = PanoptesResource(resource_site="test_site", resource_class="network",
                                               resource_subclass="test_subclass", resource_type="test_type",
                                               resource_id="test_id_1", resource_endpoint="test_endpoint_1",
                                               resource_plugin="key")
        self.assertEqual(resource_from_json, panoptes_resource_3)

    def test_panoptes_resource_set(self):
        panoptes_resource = self.__panoptes_resource
        panoptes_resource_set = self.__panoptes_resource_set
        self.assertEqual(panoptes_resource_set.add(panoptes_resource), None)
        self.assertEqual(len(panoptes_resource_set), 1)
        self.assertEqual(type(panoptes_resource_set.resources), set)
        self.assertIsInstance(str(panoptes_resource_set), str)
        self.assertIsInstance(iter(panoptes_resource_set), collections.Iterable)
        self.assertEqual(panoptes_resource_set.next(), panoptes_resource)
        self.assertEqual(panoptes_resource_set.remove(panoptes_resource), None)
        self.assertEqual(len(panoptes_resource_set), 0)
        self.assertEqual(panoptes_resource_set.resource_set_creation_timestamp, _TIMESTAMP)
        with self.assertRaises(AssertionError):
            panoptes_resource_set.resource_set_creation_timestamp = 0

        panoptes_resource_2 = PanoptesResource(resource_site='test', resource_class='test',
                                               resource_subclass='test',
                                               resource_type='test', resource_id='test2', resource_endpoint='test',
                                               resource_plugin='test',
                                               resource_ttl=RESOURCE_MANAGER_RESOURCE_EXPIRE,
                                               resource_creation_timestamp=_TIMESTAMP)
        panoptes_resource_set.add(panoptes_resource)
        panoptes_resource_set.add(panoptes_resource_2)
        self.assertEqual(len(panoptes_resource_set.get_resources_by_site()['test']), 2)
        self.assertEqual(panoptes_resource_set.resource_set_schema_version, "0.1")

        panoptes_resource_set_json = {
            u'resource_set_creation_timestamp': _TIMESTAMP,
            u'resource_set_schema_version': u'0.1',
            u'resources': [
                {
                    u'resource_site': u'test',
                    u'resource_class': u'test',
                    u'resource_subclass': u'test',
                    u'resource_type': u'test',
                    u'resource_id': u'test2',
                    u'resource_endpoint': u'test',
                    u'resource_metadata': {
                        u'_resource_ttl': u'604800'
                    },
                    u'resource_creation_timestamp': _TIMESTAMP,
                    u'resource_plugin': u'test'
                },
                {
                    u'resource_site': u'test',
                    u'resource_class': u'test',
                    u'resource_subclass': u'test',
                    u'resource_type': u'test',
                    u'resource_id': u'test',
                    u'resource_endpoint': u'test',
                    u'resource_metadata': {
                        u'_resource_ttl': u'604800',
                        u'test': u'test'
                    },
                    u'resource_creation_timestamp': _TIMESTAMP,
                    u'resource_plugin': u'test'
                }
            ]
        }
        self.assertEqual(ordered(panoptes_resource_set_json), ordered(json.loads(panoptes_resource_set.json)))

    def test_panoptes_resources_key_value_store(self):
        panoptes_context = PanoptesContext(self.panoptes_test_conf_file)
        panoptes_resources_kv_store = PanoptesResourcesKeyValueStore(panoptes_context)
        self.assertEqual(panoptes_resources_kv_store.redis_group, const.RESOURCE_MANAGER_REDIS_GROUP)
        self.assertEqual(panoptes_resources_kv_store.namespace, const.RESOURCE_MANAGER_KEY_VALUE_NAMESPACE)

    @patch('redis.StrictRedis', panoptes_mock_redis_strict_client)
    def test_panoptes_resource_store(self):
        panoptes_context = PanoptesContext(self.panoptes_test_conf_file,
                                           key_value_store_class_list=[PanoptesTestKeyValueStore])
        with self.assertRaises(Exception):
            PanoptesResourceStore(panoptes_context)

        mock_kv_store = Mock(return_value=PanoptesTestKeyValueStore(panoptes_context))
        with patch('yahoo_panoptes.framework.resources.PanoptesContext.get_kv_store', mock_kv_store):
            panoptes_resource_store = PanoptesResourceStore(panoptes_context)
            panoptes_resource_store.add_resource("test_plugin_signature", self.__panoptes_resource)
            resource_key = "plugin|test|site|test|class|test|subclass|test|type|test|id|test|endpoint|test"
            resource_value = panoptes_resource_store.get_resource(resource_key)
            self.assertEqual(self.__panoptes_resource, resource_value)

            panoptes_resource_2 = PanoptesResource(resource_site='test', resource_class='test',
                                                   resource_subclass='test',
                                                   resource_type='test', resource_id='test2', resource_endpoint='test',
                                                   resource_plugin='test',
                                                   resource_ttl=RESOURCE_MANAGER_RESOURCE_EXPIRE,
                                                   resource_creation_timestamp=_TIMESTAMP)
            panoptes_resource_store.add_resource("test_plugin_signature", panoptes_resource_2)
            self.assertIn(self.__panoptes_resource, panoptes_resource_store.get_resources())
            self.assertIn(panoptes_resource_2, panoptes_resource_store.get_resources())

            panoptes_resource_store.delete_resource("test_plugin_signature", panoptes_resource_2)
            self.assertNotIn(panoptes_resource_2, panoptes_resource_store.get_resources())

            panoptes_resource_3 = PanoptesResource(resource_site='test', resource_class='test',
                                                   resource_subclass='test',
                                                   resource_type='test', resource_id='test3', resource_endpoint='test',
                                                   resource_plugin='test3',
                                                   resource_ttl=RESOURCE_MANAGER_RESOURCE_EXPIRE,
                                                   resource_creation_timestamp=_TIMESTAMP)
            panoptes_resource_store.add_resource("test_plugin_signature", panoptes_resource_3)
            self.assertIn(panoptes_resource_3, panoptes_resource_store.get_resources(site='test', plugin_name='test3'))
            self.assertNotIn(self.__panoptes_resource,
                             panoptes_resource_store.get_resources(site='test', plugin_name='test3'))

            # Test key not found
            mock_find_keys = Mock(
                return_value=['dummy',
                              'plugin|test|site|test|class|test|subclass|test|type|test|id|test|endpoint|test'])
            with patch('yahoo_panoptes.framework.resources.PanoptesKeyValueStore.find_keys',
                       mock_find_keys):
                self.assertEqual(1, len(panoptes_resource_store.get_resources()))

            # Test resource store methods raise correct errors
            mock_get = Mock(side_effect=Exception)
            with patch('yahoo_panoptes.framework.resources.PanoptesKeyValueStore.get', mock_get):
                with self.assertRaises(PanoptesResourceError):
                    panoptes_resource_store.get_resource('test3')

            # Test bad input
            with self.assertRaises(AssertionError):
                panoptes_resource_store.get_resource("")
            with self.assertRaises(AssertionError):
                panoptes_resource_store.get_resource(1)

            with self.assertRaises(AssertionError):
                panoptes_resource_store.add_resource("", panoptes_resource_2)
            with self.assertRaises(AssertionError):
                panoptes_resource_store.add_resource("test_plugin_signature", None)
            with self.assertRaises(AssertionError):
                panoptes_resource_store.add_resource("test_plugin_signature", PanoptesResourceStore(panoptes_context))

            with self.assertRaises(AssertionError):
                panoptes_resource_store.delete_resource("", panoptes_resource_2)
            with self.assertRaises(AssertionError):
                panoptes_resource_store.delete_resource("test_plugin_signature", None)
            with self.assertRaises(AssertionError):
                panoptes_resource_store.delete_resource("test_plugin_signature",
                                                        PanoptesResourceStore(panoptes_context))

            with self.assertRaises(AssertionError):
                panoptes_resource_store.get_resources("", "test_plugin_name")
            with self.assertRaises(AssertionError):
                panoptes_resource_store.get_resources("test_site", "")
            with self.assertRaises(AssertionError):
                panoptes_resource_store.get_resources(1, "test_plugin_name")
            with self.assertRaises(AssertionError):
                panoptes_resource_store.get_resources("test_site", 1)

            # Test non-existent key
            with self.assertRaises(PanoptesResourceError):
                panoptes_resource_store.get_resource('tes')

            mock_set = Mock(side_effect=Exception)
            with patch('yahoo_panoptes.framework.resources.PanoptesKeyValueStore.set', mock_set):
                with self.assertRaises(PanoptesResourceError):
                    panoptes_resource_store.add_resource("test_plugin_signature", panoptes_resource_2)

            mock_delete = Mock(side_effect=Exception)
            with patch('yahoo_panoptes.framework.resources.PanoptesKeyValueStore.delete', mock_delete):
                with self.assertRaises(PanoptesResourceError):
                    panoptes_resource_store.delete_resource("test_plugin_signature", panoptes_resource_2)

            with self.assertRaises(PanoptesResourceError):
                panoptes_resource_store._deserialize_resource("tes", "null")

            with self.assertRaises(PanoptesResourceError):
                panoptes_resource_store._deserialize_resource(resource_key, "null")

    @patch('redis.StrictRedis', panoptes_mock_redis_strict_client)
    def test_resource_dsl_parsing(self):
        panoptes_context = PanoptesContext(self.panoptes_test_conf_file)

        test_query = 'resource_class = "network" AND resource_subclass = "load-balancer"'

        test_result = (
            'SELECT resources.*, group_concat(key,"|"), group_concat(value,"|") ' +
            'FROM resources ' +
            'LEFT JOIN resource_metadata ON resources.id = resource_metadata.id ' +
            'WHERE (resources.resource_class = "network" ' +
            'AND resources.resource_subclass = "load-balancer") ' +
            'GROUP BY resource_metadata.id ' +
            'ORDER BY resource_metadata.id'
        )

        panoptes_resource_dsl = PanoptesResourceDSL(test_query, panoptes_context)
        self.assertEqual(panoptes_resource_dsl.sql, test_result)

        # This very long query tests all code paths with the DSL parser:
        test_query = 'resource_class = "network" AND resource_subclass = "load-balancer" OR \
                resource_metadata.os_version LIKE "4%" AND resource_site NOT IN ("test_site") \
                AND resource_endpoint IN ("test1","test2") AND resource_type != "a10" OR ' \
                     'resource_metadata.make NOT LIKE \
                "A10%" AND resource_metadata.model NOT IN ("test1", "test2")'

        test_result = (
            'SELECT resources.*,group_concat(key,"|"),group_concat(value,"|") FROM (SELECT resource_metadata.id ' +
            'FROM resources,resource_metadata WHERE (resources.resource_class = "network" ' +
            'AND resources.resource_subclass = "load-balancer" ' +
            'AND resources.resource_site NOT IN ("test_site") ' +
            'AND resources.resource_endpoint IN ("test1","test2") ' +
            'AND resources.resource_type != "a10" ' +
            'AND ((resource_metadata.key = "os_version" ' +
            'AND resource_metadata.value LIKE "4%")) ' +
            'AND resource_metadata.id = resources.id) ' +
            'UNION SELECT resource_metadata.id ' +
            'FROM resources,resource_metadata WHERE (resource_metadata.key = "make" ' +
            'AND resource_metadata.value NOT LIKE "A10%") ' +
            'AND resource_metadata.id = resources.id ' +
            'INTERSECT SELECT resource_metadata.id ' +
            'FROM resources,resource_metadata WHERE (resource_metadata.key = "model" ' +
            'AND resource_metadata.value NOT IN ("test1","test2")) ' +
            'AND resource_metadata.id = resources.id ' +
            'GROUP BY resource_metadata.id ' +
            'ORDER BY resource_metadata.id) AS filtered_resources, ' +
            'resources, resource_metadata WHERE resources.id = filtered_resources.id ' +
            'AND resource_metadata.id = filtered_resources.id GROUP BY resource_metadata.id')

        panoptes_resource_dsl = PanoptesResourceDSL(test_query, panoptes_context)
        self.assertEqual(panoptes_resource_dsl.sql, test_result)

        panoptes_resource_dsl = PanoptesResourceDSL('resource_site = "local"', panoptes_context)
        self.assertIsInstance(panoptes_resource_dsl.tokens, ParseResults)

        with self.assertRaises(AssertionError):
            PanoptesResourceDSL(None, panoptes_context)
        with self.assertRaises(AssertionError):
            PanoptesResourceDSL('', None)
        with self.assertRaises(AssertionError):
            PanoptesResourceDSL('', panoptes_context)
        with self.assertRaises(ParseException):
            PanoptesResourceDSL('resources_site = local', panoptes_context)


class TestPanoptesResourceEncoder(unittest.TestCase):
    def setUp(self):
        self.__panoptes_resource = PanoptesResource(resource_site='test', resource_class='test',
                                                    resource_subclass='test',
                                                    resource_type='test', resource_id='test', resource_endpoint='test',
                                                    resource_plugin='test',
                                                    resource_creation_timestamp=_TIMESTAMP,
                                                    resource_ttl=RESOURCE_MANAGER_RESOURCE_EXPIRE)

    def test_panoptes_resource_encoder(self):
        resource_encoder = PanoptesResourceEncoder()
        self.assertEqual(resource_encoder.default(set()), list(set()))
        self.assertEqual(resource_encoder.default(self.__panoptes_resource),
                         self.__panoptes_resource.__dict__['_PanoptesResource__data'])
        with self.assertRaises(TypeError):
            resource_encoder.default(dict())


class TestPanoptesResourceCache(unittest.TestCase):
    def setUp(self):
        self.__panoptes_resource = PanoptesResource(resource_site='test', resource_class='test',
                                                    resource_subclass='test',
                                                    resource_type='test', resource_id='test', resource_endpoint='test',
                                                    resource_plugin='test',
                                                    resource_creation_timestamp=_TIMESTAMP,
                                                    resource_ttl=RESOURCE_MANAGER_RESOURCE_EXPIRE)
        self.my_dir, self.panoptes_test_conf_file = _get_test_conf_file()

    @patch('redis.StrictRedis', panoptes_mock_redis_strict_client)
    def test_resource_cache(self):
        panoptes_context = PanoptesContext(self.panoptes_test_conf_file,
                                           key_value_store_class_list=[PanoptesTestKeyValueStore])

        #  Test PanoptesResourceCache methods when setup_resource_cache not yet called
        panoptes_resource_cache = PanoptesResourceCache(panoptes_context)
        test_query = 'resource_class = "network"'
        with self.assertRaises(PanoptesResourceCacheException):
            panoptes_resource_cache.get_resources(test_query)
        panoptes_resource_cache.close_resource_cache()

        panoptes_resource = self.__panoptes_resource
        panoptes_resource.add_metadata("metadata_key1", "test")
        panoptes_resource.add_metadata("metadata_key2", "test")

        kv = panoptes_context.get_kv_store(PanoptesTestKeyValueStore)
        serialized_key, serialized_value = PanoptesResourceStore._serialize_resource(panoptes_resource)
        kv.set(serialized_key, serialized_value)

        mock_kv_store = Mock(return_value=kv)

        with patch('yahoo_panoptes.framework.resources.PanoptesContext.get_kv_store', mock_kv_store):
            # Test errors when setting up resource cache
            mock_resource_store = Mock(side_effect=Exception)
            with patch('yahoo_panoptes.framework.resources.PanoptesResourceStore', mock_resource_store):
                with self.assertRaises(PanoptesResourceCacheException):
                    panoptes_resource_cache.setup_resource_cache()

            mock_connect = Mock(side_effect=Exception)
            with patch('yahoo_panoptes.framework.resources.sqlite3.connect', mock_connect):
                with self.assertRaises(PanoptesResourceCacheException):
                    panoptes_resource_cache.setup_resource_cache()

            mock_get_resources = Mock(side_effect=Exception)
            with patch('yahoo_panoptes.framework.resources.PanoptesResourceStore.get_resources', mock_get_resources):
                with self.assertRaises(PanoptesResourceCacheException):
                    panoptes_resource_cache.setup_resource_cache()

            # Test basic operations
            panoptes_resource_cache.setup_resource_cache()
            self.assertIsInstance(panoptes_resource_cache.get_resources('resource_class = "network"'),
                                  PanoptesResourceSet)
            self.assertEqual(len(panoptes_resource_cache.get_resources('resource_class = "network"')), 0)
            self.assertIn(panoptes_resource, panoptes_resource_cache.get_resources('resource_class = "test"'))
            self.assertEqual(len(panoptes_resource_cache._cached_resources), 2)

            panoptes_resource_cache.close_resource_cache()

            # Mock PanoptesResourceStore.get_resources to return Resources that otherwise couldn't be constructed:
            mock_resources = PanoptesResourceSet()
            mock_resources.add(panoptes_resource)
            bad_panoptes_resource = PanoptesResource(resource_site='test', resource_class='test',
                                                     resource_subclass='test',
                                                     resource_type='test', resource_id='test2',
                                                     resource_endpoint='test',
                                                     resource_plugin='test',
                                                     resource_creation_timestamp=_TIMESTAMP,
                                                     resource_ttl=RESOURCE_MANAGER_RESOURCE_EXPIRE)
            bad_panoptes_resource.__dict__['_PanoptesResource__data']['resource_metadata']['*'] = "test"
            bad_panoptes_resource.__dict__['_PanoptesResource__data']['resource_metadata']['**'] = "test"
            mock_resources.add(bad_panoptes_resource)
            mock_get_resources = Mock(return_value=mock_resources)
            with patch('yahoo_panoptes.framework.resources.PanoptesResourceStore.get_resources', mock_get_resources):
                panoptes_resource_cache.setup_resource_cache()
                self.assertEqual(len(panoptes_resource_cache.get_resources('resource_class = "test"')), 1)


class TestPanoptesContext(unittest.TestCase):
    def setUp(self):
        self.my_dir, self.panoptes_test_conf_file = _get_test_conf_file()

    def test_context_config_file(self):
        # Test invalid inputs for config_file
        with self.assertRaises(AssertionError):
            PanoptesContext('')

        with self.assertRaises(AssertionError):
            PanoptesContext(1)

        with self.assertRaises(PanoptesContextError):
            PanoptesContext(config_file='non.existent.config.file')

        # Test that the default config file is loaded if no config file is present in the arguments or environment
        with patch('yahoo_panoptes.framework.const.DEFAULT_CONFIG_FILE_PATH', self.panoptes_test_conf_file):
            panoptes_context = PanoptesContext()
            self.assertEqual(panoptes_context.config_object.redis_urls[0].url, 'redis://:password@localhost:6379/0')
            del panoptes_context

        # Test that the config file from environment is loaded, if present
        os.environ[const.CONFIG_FILE_ENVIRONMENT_VARIABLE] = self.panoptes_test_conf_file
        panoptes_context = PanoptesContext()
        self.assertEqual(panoptes_context.config_object.redis_urls[0].url, 'redis://:password@localhost:6379/0')
        del panoptes_context

        #  Test bad config configuration files
        for f in glob.glob(os.path.join(self.my_dir, 'config_files/test_panoptes_config_bad_*.ini')):
            with self.assertRaises(PanoptesContextError):
                print 'Going to load bad configuration file: %s' % f
                PanoptesContext(f)

    @patch('redis.StrictRedis', panoptes_mock_redis_strict_client)
    def test_context(self):
        panoptes_context = PanoptesContext(self.panoptes_test_conf_file)
        self.assertIsInstance(panoptes_context, PanoptesContext)
        self.assertEqual(panoptes_context.config_object.redis_urls[0].url, 'redis://:password@localhost:6379/0')
        self.assertEqual(str(panoptes_context.config_object.redis_urls[0]), 'redis://:**@localhost:6379/0')
        self.assertEqual(panoptes_context.config_object.zookeeper_servers, set(['localhost:2181']))
        self.assertEqual(panoptes_context.config_object.kafka_brokers, set(['localhost:9092']))
        self.assertIsInstance(panoptes_context.config_dict, dict)
        self.assertIsInstance(panoptes_context.logger, _loggerClass)
        self.assertIsInstance(panoptes_context.redis_pool, MockRedis)
        with self.assertRaises(AttributeError):
            panoptes_context.kafka_client
        with self.assertRaises(AttributeError):
            panoptes_context.zookeeper_client
        del panoptes_context

    @patch('redis.StrictRedis', panoptes_mock_redis_strict_client_bad_connection)
    def test_context_redis_bad_connection(self):
        with self.assertRaises(ConnectionError):
            PanoptesContext(self.panoptes_test_conf_file)

    @patch('redis.StrictRedis', panoptes_mock_redis_strict_client)
    def test_context_key_value_store(self):
        panoptes_context = PanoptesContext(self.panoptes_test_conf_file,
                                           key_value_store_class_list=[PanoptesTestKeyValueStore])
        self.assertIsInstance(panoptes_context, PanoptesContext)
        kv = panoptes_context.get_kv_store(PanoptesTestKeyValueStore)
        self.assertIsInstance(kv, PanoptesTestKeyValueStore)
        self.assertTrue(kv.set('test', 'test'))
        self.assertEqual(kv.get('test'), 'test')
        self.assertEqual(kv.get('non.existent.key'), None)

        with self.assertRaises(AssertionError):
            kv.set(None, None)
        with self.assertRaises(AssertionError):
            kv.set('test', None)
        with self.assertRaises(AssertionError):
            kv.set(None, 'test')
        with self.assertRaises(AssertionError):
            kv.set(1, 'test')
        with self.assertRaises(AssertionError):
            kv.set('test', 1)

        with self.assertRaises(PanoptesContextError):
            PanoptesContext(self.panoptes_test_conf_file, key_value_store_class_list=[None])
        with self.assertRaises(PanoptesContextError):
            PanoptesContext(self.panoptes_test_conf_file, key_value_store_class_list=['test'])
        with self.assertRaises(PanoptesContextError):
            PanoptesContext(self.panoptes_test_conf_file, key_value_store_class_list=[PanoptesMockRedis])

        panoptes_context = PanoptesContext(self.panoptes_test_conf_file)

        with self.assertRaises(PanoptesContextError):
            panoptes_context.get_kv_store(PanoptesTestKeyValueStore)

    @patch('redis.StrictRedis', panoptes_mock_redis_strict_client_timeout)
    def test_context_key_value_store_timeout(self):
        panoptes_context = PanoptesContext(self.panoptes_test_conf_file,
                                           key_value_store_class_list=[PanoptesTestKeyValueStore])
        kv = panoptes_context.get_kv_store(PanoptesTestKeyValueStore)
        with self.assertRaises(TimeoutError):
            kv.set('test', 'test')
        with self.assertRaises(TimeoutError):
            kv.get('test')

    @patch('redis.StrictRedis', panoptes_mock_redis_strict_client)
    @patch('kazoo.client.KazooClient', panoptes_mock_kazoo_client)
    def test_context_message_bus(self):
        panoptes_context = PanoptesContext(self.panoptes_test_conf_file, create_zookeeper_client=True)
        self.assertIsInstance(panoptes_context, PanoptesContext)
        self.assertIsInstance(panoptes_context.zookeeper_client, FakeClient)

    @patch('redis.StrictRedis', panoptes_mock_redis_strict_client)
    @patch('kazoo.client.KazooClient', panoptes_mock_kazoo_client)
    def test_context_del_methods(self):
        panoptes_context = PanoptesContext(self.panoptes_test_conf_file,
                                           key_value_store_class_list=[PanoptesTestKeyValueStore],
                                           create_message_producer=False, async_message_producer=False,
                                           create_zookeeper_client=True)
        panoptes_context.__del__()
        with self.assertRaises(AttributeError):
            kv_stores = panoptes_context.__kv_stores
        with self.assertRaises(AttributeError):
            redis_pool = panoptes_context.__redis_pool
        with self.assertRaises(AttributeError):
            message_producer = panoptes_context.__message_producer
        with self.assertRaises(AttributeError):
            kafka_client = panoptes_context.__kafka_client
        with self.assertRaises(AttributeError):
            zookeeper_client = panoptes_context.__zookeeper_client

        panoptes_context = PanoptesContext(self.panoptes_test_conf_file,
                                           key_value_store_class_list=[PanoptesTestKeyValueStore],
                                           create_message_producer=False, async_message_producer=False,
                                           create_zookeeper_client=True)
        with self.assertRaises(AttributeError):
            del panoptes_context.__kv_stores
            panoptes_context.__del__()
        with self.assertRaises(AttributeError):
            del panoptes_context.__redis_pool
            panoptes_context.__del__()
        with self.assertRaises(AttributeError):
            del panoptes_context.__message_producer
            panoptes_context.__del__()
        with self.assertRaises(AttributeError):
            del panoptes_context.__kafka_client
            panoptes_context.__del__()
        with self.assertRaises(AttributeError):
            del panoptes_context.__zookeeper_client
            panoptes_context.__del__()

    def test_root_logger_error(self):
        mock_get_logger = Mock(side_effect=Exception)
        with patch('yahoo_panoptes.framework.context.logging.getLogger', mock_get_logger):
            with self.assertRaises(PanoptesContextError):
                PanoptesContext(self.panoptes_test_conf_file)

    @patch('redis.StrictRedis', panoptes_mock_redis_strict_client)
    @patch('kazoo.client.KazooClient', panoptes_mock_kazoo_client)
    def test_message_producer(self):
        mock_kafka_client = MagicMock(return_value=MockKafkaClient(kafka_brokers={'localhost:9092'}))
        with patch('yahoo_panoptes.framework.context.KafkaClient', mock_kafka_client):
            panoptes_context = PanoptesContext(self.panoptes_test_conf_file,
                                               create_message_producer=True, async_message_producer=False)

            self.assertIsNotNone(panoptes_context.message_producer)

            #  Test error in message queue producer
            mock_panoptes_message_queue_producer = Mock(side_effect=Exception)
            with patch('yahoo_panoptes.framework.context.PanoptesMessageQueueProducer',
                       mock_panoptes_message_queue_producer):
                with self.assertRaises(PanoptesContextError):
                    PanoptesContext(self.panoptes_test_conf_file,
                                    create_message_producer=True, async_message_producer=True)

    @patch('redis.StrictRedis', panoptes_mock_redis_strict_client)
    @patch('kazoo.client.KazooClient', panoptes_mock_kazoo_client)
    def test_get_kafka_client(self):
        mock_kafka_client = MockKafkaClient(kafka_brokers={'localhost:9092'})
        mock_kafka_client_init = Mock(return_value=mock_kafka_client)
        with patch('yahoo_panoptes.framework.context.KafkaClient', mock_kafka_client_init):
            panoptes_context = PanoptesContext(self.panoptes_test_conf_file,
                                               create_message_producer=True, async_message_producer=False)
            self.assertEqual(panoptes_context.kafka_client, mock_kafka_client)

    def test_get_panoptes_logger(self):
        panoptes_context = PanoptesContext(self.panoptes_test_conf_file)
        assert isinstance(panoptes_context._get_panoptes_logger(), logging.Logger)

        #  Test error raised when instantiating logger fails
        mock_get_child = Mock(side_effect=Exception)
        with patch('yahoo_panoptes.framework.context.PanoptesContext._PanoptesContext__rootLogger.getChild',
                   mock_get_child):
            with self.assertRaises(PanoptesContextError):
                PanoptesContext(self.panoptes_test_conf_file)

    @patch("tests.test_framework.PanoptesTestKeyValueStore.__init__")
    def test_get_kv_store_error(self, mock_init):
        mock_init.side_effect = Exception
        with self.assertRaises(PanoptesContextError):
            PanoptesContext(self.panoptes_test_conf_file,
                            key_value_store_class_list=[PanoptesTestKeyValueStore])

    @patch('redis.StrictRedis', panoptes_mock_redis_strict_client)
    @patch('kazoo.client.KazooClient', panoptes_mock_kazoo_client)
    def test_zookeeper_client(self):
        panoptes_context = PanoptesContext(self.panoptes_test_conf_file,
                                           create_zookeeper_client=True)
        assert isinstance(panoptes_context.zookeeper_client, FakeClient)

        mock_kazoo_client = Mock(side_effect=Exception)
        with patch('yahoo_panoptes.framework.context.kazoo.client.KazooClient', mock_kazoo_client):
            with self.assertRaises(PanoptesContextError):
                PanoptesContext(self.panoptes_test_conf_file,
                                create_zookeeper_client=True)

    @patch('redis.StrictRedis', panoptes_mock_redis_strict_client)
    def test_get_redis_connection(self):
        panoptes_context = PanoptesContext(self.panoptes_test_conf_file)
        #  Test get_redis_connection
        with self.assertRaises(IndexError):
            panoptes_context.get_redis_connection("default", shard=1)
        self.assertIsNotNone(panoptes_context.get_redis_connection("dummy", shard=1))

        #  Test redis shard count error
        self.assertEqual(panoptes_context.get_redis_shard_count('dummy'), 1)
        with self.assertRaises(KeyError):
            panoptes_context.get_redis_shard_count('dummy', fallback_to_default=False)

    @patch('redis.StrictRedis', panoptes_mock_redis_strict_client)
    @patch('kazoo.client.KazooClient', panoptes_mock_kazoo_client)
    def test_get_lock(self):
        panoptes_context = PanoptesContext(self.panoptes_test_conf_file,
                                           create_zookeeper_client=True)

        #  Test bad input
        with self.assertRaises(AssertionError):
            panoptes_context.get_lock('path/to/node', 1, 1, "identifier")
        with self.assertRaises(AssertionError):
            panoptes_context.get_lock('/path/to/node', 0, 1, "identifier")
        with self.assertRaises(AssertionError):
            panoptes_context.get_lock('/path/to/node', 1, -1, "identifier")
        with self.assertRaises(AssertionError):
            panoptes_context.get_lock('/path/to/node', 1, 1)
        #  Test non-callable listener
        with self.assertRaises(AssertionError):
            panoptes_context.get_lock("/path/to/node", timeout=1, retries=1, identifier="test", listener=object())

        #  Test lock acquisition/release among multiple contenders
        lock = panoptes_context.get_lock("/path/to/node", timeout=1, retries=1, identifier="test")
        self.assertIsNotNone(lock)
        lock.release()

        lock2 = panoptes_context.get_lock("/path/to/node", timeout=1, retries=0, identifier="test")
        self.assertIsNotNone(lock2)

        lock3 = panoptes_context.get_lock("/path/to/node", timeout=1, retries=1, identifier="test")
        self.assertIsNone(lock3)
        lock2.release()

        #  Test adding a listener for the lock once acquired
        lock4 = panoptes_context.get_lock("/path/to/node", timeout=1, retries=1, identifier="test", listener=object)
        self.assertIsNotNone(lock4)

        mock_zookeeper_client = MockZookeeperClient()
        with patch('yahoo_panoptes.framework.context.PanoptesContext.zookeeper_client', mock_zookeeper_client):
            self.assertIsNone(panoptes_context.get_lock("/path/to/node", timeout=5, retries=1, identifier="test"))


class TestPanoptesConfiguration(unittest.TestCase):
    def setUp(self):
        self.my_dir, self.panoptes_test_conf_file = _get_test_conf_file()

    def test_configuration(self):
        logger = getLogger(__name__)

        with self.assertRaises(AssertionError):
            PanoptesConfig(logger=logger)

        mock_config = Mock(side_effect=ConfigObjError)
        with patch('yahoo_panoptes.framework.configuration_manager.ConfigObj', mock_config):
            with self.assertRaises(ConfigObjError):
                PanoptesConfig(logger=logger, conf_file=self.panoptes_test_conf_file)

        test_config = PanoptesConfig(logger=logger, conf_file=self.panoptes_test_conf_file)
        _SNMP_DEFAULTS = {'retries': 1, 'timeout': 5, 'community': 'public', 'proxy_port': 10161,
                          'community_string_key': 'snmp_community_string', 'non_repeaters': 0, 'max_repetitions': 25,
                          'connection_factory_class': 'PanoptesSNMPConnectionFactory', 'port': 10161,
                          'connection_factory_module': 'yahoo_panoptes.framework.utilities.snmp.connection'}
        self.assertEqual(test_config.snmp_defaults, _SNMP_DEFAULTS)
        self.assertSetEqual(test_config.sites, {'local'})

        #  Test exception is raised when plugin_type is not specified in config file
        mock_plugin_types = ['dummy']
        with patch('yahoo_panoptes.framework.configuration_manager.const.PLUGIN_TYPES', mock_plugin_types):
            with self.assertRaises(Exception):
                PanoptesConfig(logger=logger, conf_file=self.panoptes_test_conf_file)


class TestPanoptesRedisConnectionConfiguration(unittest.TestCase):
    def test_basic_operations(self):
        panoptes_redis_connection_config = PanoptesRedisConnectionConfiguration(group="test_group",
                                                                                namespace="test_namespace",
                                                                                shard="test_shard",
                                                                                host="test_host",
                                                                                port=123,
                                                                                db="test_db",
                                                                                password=None)
        assert repr(panoptes_redis_connection_config) == panoptes_redis_connection_config.url


<<<<<<< HEAD
class TestPanoptesPluginInfo(unittest.TestCase):
    def setUp(self):
        self.my_dir, self.panoptes_test_conf_file = _get_test_conf_file()

    @patch('redis.StrictRedis', panoptes_mock_redis_strict_client)
    @patch('kazoo.client.KazooClient', panoptes_mock_kazoo_client)
    def test_plugininfo_repr(self):
        panoptes_context = PanoptesContext(self.panoptes_test_conf_file,
                                           key_value_store_class_list=[PanoptesTestKeyValueStore],
                                           create_message_producer=False, async_message_producer=False,
                                           create_zookeeper_client=True)

        panoptes_resource = PanoptesResource(resource_site='test', resource_class='test',
                                             resource_subclass='test',
                                             resource_type='test', resource_id='test', resource_endpoint='test',
                                             resource_plugin='test')

        panoptes_plugininfo = PanoptesPluginInfo("plugin_name", "plugin_path")
        panoptes_plugininfo.panoptes_context = panoptes_context
        panoptes_plugininfo.data = panoptes_resource
        panoptes_plugininfo.kv_store_class = PanoptesTestKeyValueStore
        panoptes_plugininfo.last_executed = "1458947997"
        panoptes_plugininfo.last_results = "1458948005"

        repr_string = "PanoptesPluginInfo: Normalized name: plugin__name, Config file: None, "\
                      "Panoptes context: " \
                      "[PanoptesContext: KV Stores: [PanoptesTestKeyValueStore], "\
                      "Config: ConfigObj({'main': {'sites': " \
                      "['local'], 'plugins_extension': 'panoptes-plugin', 'plugins_skew': 1}, " \
                      "'log': " \
                      "{'config_file': 'tests/config_files/test_panoptes_logging.ini', " \
                      "'rate': 1000, " \
                      "'per': 1, " \
                      "'burst': 10000, " \
                      "'formatters': {'keys': ['root_log_format', 'log_file_format', 'discovery_plugins_format']}}, " \
                      "'redis': {'default': {'namespace': 'panoptes', "\
                      "'shards': {'shard1': {'host': 'localhost', 'port': 6379, 'db': 0, 'password': '**'}}}}, "\
                      "'kafka': {'topic_key_delimiter': ':', 'topic_name_delimiter': '-', " \
                      "'brokers': {'broker1': {'host': 'localhost', 'port': 9092}}, " \
                      "'topics': " \
                      "{'metrics': {'raw_topic_name_suffix': 'metrics', " \
                      "'transformed_topic_name_suffix': 'processed'}}}, " \
                      "'zookeeper': {'connection_timeout': 30, 'servers': {'server1': {'host': " \
                      "'localhost', 'port': 2181}}}, " \
                      "'discovery': " \
                      "{'plugins_paths': ['tests/plugins/discovery'], " \
                      "'plugin_scan_interval': 60, " \
                      "'celerybeat_max_loop_interval': 5}, " \
                      "'polling': " \
                      "{'plugins_paths': ['tests/plugins/polling'], " \
                      "'plugin_scan_interval': 60, " \
                      "'celerybeat_max_loop_interval': 5}, " \
                      "'enrichment': " \
                      "{'plugins_paths': ['tests/plugins/enrichment'], " \
                      "'plugin_scan_interval': 60, " \
                      "'celerybeat_max_loop_interval': 5}, " \
                      "'snmp': " \
                      "{'port': 10161, " \
                      "'connection_factory_module': 'yahoo_panoptes.framework.utilities.snmp.connection', " \
                      "'connection_factory_class': 'PanoptesSNMPConnectionFactory', " \
                      "'community': '**', 'timeout': 5, 'retries': 1, 'non_repeaters': 0, 'max_repetitions': 25, " \
                      "'proxy_port': 10161, 'community_string_key': 'snmp_community_string'}}), "\
                      "Redis pool set: False, " \
                      "Message producer set: False, " \
                      "Kafka client set: False, " \
                      "Zookeeper client set: False], " \
                      "KV store class: PanoptesTestKeyValueStore, " \
                      "Last executed timestamp: 1458947997, " \
                      "Last executed key: " \
                      "plugin_metadata:plugin__name:be7eabbca3b05b9aaa8c81201aa0ca3e:last_executed, " \
                      "Last results timestamp: 1458948005, " \
                      "Last results key: plugin_metadata:plugin__name:be7eabbca3b05b9aaa8c81201aa0ca3e:last_results, " \
                      "Data: Data object passed, " \
                      "Lock: Lock is set"
        self.assertEqual(repr(panoptes_plugininfo), repr_string)


=======
>>>>>>> 81956c28
def _get_test_conf_file():
    my_dir = os.path.dirname(os.path.realpath(__file__))
    panoptes_test_conf_file = os.path.join(my_dir, 'config_files/test_panoptes_config.ini')

    return my_dir, panoptes_test_conf_file


if __name__ == '__main__':
    unittest.main()<|MERGE_RESOLUTION|>--- conflicted
+++ resolved
@@ -852,86 +852,6 @@
         assert repr(panoptes_redis_connection_config) == panoptes_redis_connection_config.url
 
 
-<<<<<<< HEAD
-class TestPanoptesPluginInfo(unittest.TestCase):
-    def setUp(self):
-        self.my_dir, self.panoptes_test_conf_file = _get_test_conf_file()
-
-    @patch('redis.StrictRedis', panoptes_mock_redis_strict_client)
-    @patch('kazoo.client.KazooClient', panoptes_mock_kazoo_client)
-    def test_plugininfo_repr(self):
-        panoptes_context = PanoptesContext(self.panoptes_test_conf_file,
-                                           key_value_store_class_list=[PanoptesTestKeyValueStore],
-                                           create_message_producer=False, async_message_producer=False,
-                                           create_zookeeper_client=True)
-
-        panoptes_resource = PanoptesResource(resource_site='test', resource_class='test',
-                                             resource_subclass='test',
-                                             resource_type='test', resource_id='test', resource_endpoint='test',
-                                             resource_plugin='test')
-
-        panoptes_plugininfo = PanoptesPluginInfo("plugin_name", "plugin_path")
-        panoptes_plugininfo.panoptes_context = panoptes_context
-        panoptes_plugininfo.data = panoptes_resource
-        panoptes_plugininfo.kv_store_class = PanoptesTestKeyValueStore
-        panoptes_plugininfo.last_executed = "1458947997"
-        panoptes_plugininfo.last_results = "1458948005"
-
-        repr_string = "PanoptesPluginInfo: Normalized name: plugin__name, Config file: None, "\
-                      "Panoptes context: " \
-                      "[PanoptesContext: KV Stores: [PanoptesTestKeyValueStore], "\
-                      "Config: ConfigObj({'main': {'sites': " \
-                      "['local'], 'plugins_extension': 'panoptes-plugin', 'plugins_skew': 1}, " \
-                      "'log': " \
-                      "{'config_file': 'tests/config_files/test_panoptes_logging.ini', " \
-                      "'rate': 1000, " \
-                      "'per': 1, " \
-                      "'burst': 10000, " \
-                      "'formatters': {'keys': ['root_log_format', 'log_file_format', 'discovery_plugins_format']}}, " \
-                      "'redis': {'default': {'namespace': 'panoptes', "\
-                      "'shards': {'shard1': {'host': 'localhost', 'port': 6379, 'db': 0, 'password': '**'}}}}, "\
-                      "'kafka': {'topic_key_delimiter': ':', 'topic_name_delimiter': '-', " \
-                      "'brokers': {'broker1': {'host': 'localhost', 'port': 9092}}, " \
-                      "'topics': " \
-                      "{'metrics': {'raw_topic_name_suffix': 'metrics', " \
-                      "'transformed_topic_name_suffix': 'processed'}}}, " \
-                      "'zookeeper': {'connection_timeout': 30, 'servers': {'server1': {'host': " \
-                      "'localhost', 'port': 2181}}}, " \
-                      "'discovery': " \
-                      "{'plugins_paths': ['tests/plugins/discovery'], " \
-                      "'plugin_scan_interval': 60, " \
-                      "'celerybeat_max_loop_interval': 5}, " \
-                      "'polling': " \
-                      "{'plugins_paths': ['tests/plugins/polling'], " \
-                      "'plugin_scan_interval': 60, " \
-                      "'celerybeat_max_loop_interval': 5}, " \
-                      "'enrichment': " \
-                      "{'plugins_paths': ['tests/plugins/enrichment'], " \
-                      "'plugin_scan_interval': 60, " \
-                      "'celerybeat_max_loop_interval': 5}, " \
-                      "'snmp': " \
-                      "{'port': 10161, " \
-                      "'connection_factory_module': 'yahoo_panoptes.framework.utilities.snmp.connection', " \
-                      "'connection_factory_class': 'PanoptesSNMPConnectionFactory', " \
-                      "'community': '**', 'timeout': 5, 'retries': 1, 'non_repeaters': 0, 'max_repetitions': 25, " \
-                      "'proxy_port': 10161, 'community_string_key': 'snmp_community_string'}}), "\
-                      "Redis pool set: False, " \
-                      "Message producer set: False, " \
-                      "Kafka client set: False, " \
-                      "Zookeeper client set: False], " \
-                      "KV store class: PanoptesTestKeyValueStore, " \
-                      "Last executed timestamp: 1458947997, " \
-                      "Last executed key: " \
-                      "plugin_metadata:plugin__name:be7eabbca3b05b9aaa8c81201aa0ca3e:last_executed, " \
-                      "Last results timestamp: 1458948005, " \
-                      "Last results key: plugin_metadata:plugin__name:be7eabbca3b05b9aaa8c81201aa0ca3e:last_results, " \
-                      "Data: Data object passed, " \
-                      "Lock: Lock is set"
-        self.assertEqual(repr(panoptes_plugininfo), repr_string)
-
-
-=======
->>>>>>> 81956c28
 def _get_test_conf_file():
     my_dir = os.path.dirname(os.path.realpath(__file__))
     panoptes_test_conf_file = os.path.join(my_dir, 'config_files/test_panoptes_config.ini')
