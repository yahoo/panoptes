"""
Copyright 2018, Oath Inc.
Licensed under the terms of the Apache 2.0 license. See LICENSE file in project root for terms.
"""

import collections
import glob
import json
import time
import unittest
from logging import getLogger, _loggerClass

from mock import patch, Mock, MagicMock
from mockredis import MockRedis
from redis.exceptions import TimeoutError
from zake.fake_client import FakeClient

from yahoo_panoptes.framework.configuration_manager import *
from yahoo_panoptes.framework.const import RESOURCE_MANAGER_RESOURCE_EXPIRE
from yahoo_panoptes.framework.context import *
from yahoo_panoptes.framework.plugins.panoptes_base_plugin import PanoptesPluginInfo
from yahoo_panoptes.framework.resources import PanoptesResource, PanoptesResourceSet, PanoptesResourceDSL, \
    PanoptesContext, ParseException, ParseResults, PanoptesResourcesKeyValueStore, PanoptesResourceStore, \
    PanoptesResourceCache, PanoptesResourceError, PanoptesResourceCacheException
from yahoo_panoptes.framework.utilities.helpers import ordered
from yahoo_panoptes.framework.utilities.key_value_store import PanoptesKeyValueStore

_TIMESTAMP = round(time.time(), 5)


class PanoptesMockRedis(MockRedis):
    def __init__(self, bad_connection=False, timeout=False, **kwargs):
        if bad_connection:
            raise ConnectionError
        super(PanoptesMockRedis, self).__init__(**kwargs)
        self.connection_pool = 'mockredis connection pool'
        self.timeout = timeout

    def get(self, key):
        if self.timeout:
            raise TimeoutError
        else:
            return super(PanoptesMockRedis, self).get(key)

    def set(self, key, value, ex=None, px=None, nx=False, xx=False):
        if self.timeout:
            raise TimeoutError
        else:
            return super(PanoptesMockRedis, self).set(key, value, ex=ex, px=px, nx=nx, xx=xx)


class PanoptesTestKeyValueStore(PanoptesKeyValueStore):
    """
    A custom Key/Value store for the Discovery Manager which uses the namespace demarcated for Discovery Manager
    """

    def __init__(self, panoptes_context):
        super(PanoptesTestKeyValueStore, self).__init__(panoptes_context, 'panoptes_test')


def panoptes_mock_redis_strict_client(**kwargs):
    return PanoptesMockRedis(strict=True)


def panoptes_mock_redis_strict_client_bad_connection(**kwargs):
    return PanoptesMockRedis(bad_connection=True)


def panoptes_mock_redis_strict_client_timeout(**kwargs):
    return PanoptesMockRedis(timeout=True)


def panoptes_mock_kazoo_client(**kwargs):
    return FakeClient()


class MockKafkaClient(object):
    def __init__(self, kafka_brokers):
        self._kafka_brokers = kafka_brokers
        self._brokers = set()

        for broker in self._kafka_brokers:
            self._brokers.add(broker)

    @property
    def brokers(self):
        return self._brokers if len(self._brokers) > 0 else None


class MockZookeeperClient(object):
    def __init__(self):
        self._lock = None

    @property
    def Lock(self):
        return self._lock


class TestResources(unittest.TestCase):
    def setUp(self):
        self.__panoptes_resource_metadata = {'test': 'test', '_resource_ttl': '604800'}
        self.__panoptes_resource = PanoptesResource(resource_site='test', resource_class='test',
                                                    resource_subclass='test',
                                                    resource_type='test', resource_id='test', resource_endpoint='test',
                                                    resource_plugin='test',
                                                    resource_creation_timestamp=_TIMESTAMP,
                                                    resource_ttl=RESOURCE_MANAGER_RESOURCE_EXPIRE)
        self.__panoptes_resource.add_metadata('test', 'test')
        self.__panoptes_resource_set = PanoptesResourceSet()
        mock_valid_timestamp = Mock(return_value=True)
        with patch('yahoo_panoptes.framework.resources.PanoptesValidators.valid_timestamp',
                   mock_valid_timestamp):
            self.__panoptes_resource_set.resource_set_creation_timestamp = _TIMESTAMP
        self.my_dir, self.panoptes_test_conf_file = _get_test_conf_file()

    def test_panoptes_resource(self):
        panoptes_resource_metadata = self.__panoptes_resource_metadata
        panoptes_resource = self.__panoptes_resource

        self.assertIsInstance(panoptes_resource, PanoptesResource)
        self.assertEqual(panoptes_resource.resource_site, 'test')
        self.assertEqual(panoptes_resource.resource_class, 'test')
        self.assertEqual(panoptes_resource.resource_subclass, 'test')
        self.assertEqual(panoptes_resource.resource_type, 'test')
        self.assertEqual(panoptes_resource.resource_id, 'test')
        self.assertEqual(panoptes_resource.resource_endpoint, 'test')
        self.assertEqual(panoptes_resource.resource_metadata, panoptes_resource_metadata)
        self.assertEqual(panoptes_resource.resource_ttl, str(RESOURCE_MANAGER_RESOURCE_EXPIRE))
        self.assertEqual(panoptes_resource, panoptes_resource)
        self.assertFalse(panoptes_resource == '1')
        self.assertIsInstance(str(panoptes_resource), str)

        with self.assertRaises(AssertionError):
            panoptes_resource.add_metadata(None, 'test')
        with self.assertRaises(AssertionError):
            panoptes_resource.add_metadata('', 'test')
        with self.assertRaises(ValueError):
            panoptes_resource.add_metadata('1', 'test')
        with self.assertRaises(ValueError):
            panoptes_resource.add_metadata('key', 'test|')
        with self.assertRaises(AssertionError):
            PanoptesResource(resource_site='', resource_class='test', resource_subclass='test',
                             resource_type='test', resource_id='test', resource_endpoint='test')
        with self.assertRaises(AssertionError):
            PanoptesResource(resource_site='test', resource_class='', resource_subclass='test',
                             resource_type='test', resource_id='test', resource_endpoint='test')
        with self.assertRaises(AssertionError):
            PanoptesResource(resource_site='test', resource_class='test', resource_subclass='',
                             resource_type='test', resource_id='test', resource_endpoint='test')
        with self.assertRaises(AssertionError):
            PanoptesResource(resource_site='test', resource_class='test', resource_subclass='test',
                             resource_type='', resource_id='test', resource_endpoint='test')
        with self.assertRaises(AssertionError):
            PanoptesResource(resource_site='test', resource_class='test', resource_subclass='test',
                             resource_type='test', resource_id='', resource_endpoint='test')
        with self.assertRaises(AssertionError):
            PanoptesResource(resource_site=None, resource_class='test', resource_subclass='test',
                             resource_type='test', resource_id='test', resource_endpoint='test')
        with self.assertRaises(AssertionError):
            PanoptesResource(resource_site='test', resource_class=None, resource_subclass='test',
                             resource_type='test', resource_id='test', resource_endpoint='test')
        with self.assertRaises(AssertionError):
            PanoptesResource(resource_site='test', resource_class='test', resource_subclass=None,
                             resource_type='test', resource_id='test', resource_endpoint='test')
        with self.assertRaises(AssertionError):
            PanoptesResource(resource_site='test', resource_class='test', resource_subclass='test',
                             resource_type=None, resource_id='test', resource_endpoint='test')
        with self.assertRaises(AssertionError):
            PanoptesResource(resource_site='test', resource_class='test', resource_subclass='test',
                             resource_type='test', resource_id=None, resource_endpoint='test')
        with self.assertRaises(AssertionError):
            PanoptesResource(resource_site='test', resource_class='test', resource_subclass='test',
                             resource_type='test', resource_id='test', resource_endpoint=None)

        # Test json and raw representations of PanoptesResource
        panoptes_resource_2 = PanoptesResource(resource_site='test', resource_class='test',
                                               resource_subclass='test',
                                               resource_type='test', resource_id='test', resource_endpoint='test',
                                               resource_creation_timestamp=_TIMESTAMP,
                                               resource_plugin='test')
        self.assertEqual(panoptes_resource_2.resource_creation_timestamp, _TIMESTAMP)
        panoptes_resource_2_json = {
            u'resource_site': u'test',
            u'resource_id': u'test',
            u'resource_class': u'test',
            u'resource_plugin': u'test',
            u'resource_creation_timestamp': _TIMESTAMP,
            u'resource_subclass': u'test',
            u'resource_endpoint': u'test',
            u'resource_metadata': {
                u'_resource_ttl': u'604800'
            },
            u'resource_type': u'test'
        }
        self.assertEqual(ordered(json.loads(panoptes_resource_2.json)), ordered(panoptes_resource_2_json))
        panoptes_resource_2_raw = collections.OrderedDict(
            [('resource_site', 'test'),
             ('resource_class', 'test'),
             ('resource_subclass', 'test'),
             ('resource_type', 'test'),
             ('resource_id', 'test'),
             ('resource_endpoint', 'test'),
             ('resource_metadata', collections.OrderedDict(
                 [('_resource_ttl', '604800')])
              ),
             ('resource_creation_timestamp', _TIMESTAMP),
             ('resource_plugin', 'test')])
        self.assertEqual(panoptes_resource_2.raw, panoptes_resource_2_raw)

        # Test resource creation from dict
        with open('tests/test_resources/input/resource_one.json') as f:
            resource_specs = json.load(f)
        resource_from_json = PanoptesResource.resource_from_dict(resource_specs['resources'][0])
        panoptes_resource_3 = PanoptesResource(resource_site="test_site", resource_class="network",
                                               resource_subclass="test_subclass", resource_type="test_type",
                                               resource_id="test_id_1", resource_endpoint="test_endpoint_1",
                                               resource_plugin="key")
        self.assertEqual(resource_from_json, panoptes_resource_3)

    def test_panoptes_resource_set(self):
        panoptes_resource = self.__panoptes_resource
        panoptes_resource_set = self.__panoptes_resource_set
        self.assertEqual(panoptes_resource_set.add(panoptes_resource), None)
        self.assertEqual(len(panoptes_resource_set), 1)
        self.assertEqual(type(panoptes_resource_set.resources), set)
        self.assertIsInstance(str(panoptes_resource_set), str)
        self.assertIsInstance(iter(panoptes_resource_set), collections.Iterable)
        self.assertEqual(panoptes_resource_set.next(), panoptes_resource)
        self.assertEqual(panoptes_resource_set.remove(panoptes_resource), None)
        self.assertEqual(len(panoptes_resource_set), 0)
        self.assertEqual(panoptes_resource_set.resource_set_creation_timestamp, _TIMESTAMP)
        with self.assertRaises(AssertionError):
            panoptes_resource_set.resource_set_creation_timestamp = 0

        panoptes_resource_2 = PanoptesResource(resource_site='test', resource_class='test',
                                               resource_subclass='test',
                                               resource_type='test', resource_id='test2', resource_endpoint='test',
                                               resource_plugin='test',
                                               resource_ttl=RESOURCE_MANAGER_RESOURCE_EXPIRE,
                                               resource_creation_timestamp=_TIMESTAMP)
        panoptes_resource_set.add(panoptes_resource)
        panoptes_resource_set.add(panoptes_resource_2)
        self.assertEqual(len(panoptes_resource_set.get_resources_by_site()['test']), 2)
        self.assertEqual(panoptes_resource_set.resource_set_schema_version, "0.1")

        panoptes_resource_set_json = {
            u'resource_set_creation_timestamp': _TIMESTAMP,
            u'resource_set_schema_version': u'0.1',
            u'resources': [
                {
                    u'resource_site': u'test',
                    u'resource_class': u'test',
                    u'resource_subclass': u'test',
                    u'resource_type': u'test',
                    u'resource_id': u'test2',
                    u'resource_endpoint': u'test',
                    u'resource_metadata': {
                        u'_resource_ttl': u'604800'
                    },
                    u'resource_creation_timestamp': _TIMESTAMP,
                    u'resource_plugin': u'test'
                },
                {
                    u'resource_site': u'test',
                    u'resource_class': u'test',
                    u'resource_subclass': u'test',
                    u'resource_type': u'test',
                    u'resource_id': u'test',
                    u'resource_endpoint': u'test',
                    u'resource_metadata': {
                        u'_resource_ttl': u'604800',
                        u'test': u'test'
                    },
                    u'resource_creation_timestamp': _TIMESTAMP,
                    u'resource_plugin': u'test'
                }
            ]
        }
        self.assertEqual(ordered(panoptes_resource_set_json), ordered(json.loads(panoptes_resource_set.json)))

    def test_panoptes_resources_key_value_store(self):
        panoptes_context = PanoptesContext(self.panoptes_test_conf_file)
        panoptes_resources_kv_store = PanoptesResourcesKeyValueStore(panoptes_context)
        self.assertEqual(panoptes_resources_kv_store.redis_group, const.RESOURCE_MANAGER_REDIS_GROUP)
        self.assertEqual(panoptes_resources_kv_store.namespace, const.RESOURCE_MANAGER_KEY_VALUE_NAMESPACE)

    @patch('redis.StrictRedis', panoptes_mock_redis_strict_client)
    def test_panoptes_resource_store(self):
        panoptes_context = PanoptesContext(self.panoptes_test_conf_file,
                                           key_value_store_class_list=[PanoptesTestKeyValueStore])
        with self.assertRaises(Exception):
            PanoptesResourceStore(panoptes_context)

        mock_kv_store = Mock(return_value=PanoptesTestKeyValueStore(panoptes_context))
        with patch('yahoo_panoptes.framework.resources.PanoptesContext.get_kv_store', mock_kv_store):
            panoptes_resource_store = PanoptesResourceStore(panoptes_context)
            panoptes_resource_store.add_resource("test_plugin_signature", self.__panoptes_resource)
            resource_key = "plugin|test|site|test|class|test|subclass|test|type|test|id|test|endpoint|test"
            resource_value = panoptes_resource_store.get_resource(resource_key)
            self.assertEqual(self.__panoptes_resource, resource_value)

            panoptes_resource_2 = PanoptesResource(resource_site='test', resource_class='test',
                                                   resource_subclass='test',
                                                   resource_type='test', resource_id='test2', resource_endpoint='test',
                                                   resource_plugin='test',
                                                   resource_ttl=RESOURCE_MANAGER_RESOURCE_EXPIRE,
                                                   resource_creation_timestamp=_TIMESTAMP)
            panoptes_resource_store.add_resource("test_plugin_signature", panoptes_resource_2)
            self.assertIn(self.__panoptes_resource, panoptes_resource_store.get_resources())
            self.assertIn(panoptes_resource_2, panoptes_resource_store.get_resources())

            panoptes_resource_store.delete_resource("test_plugin_signature", panoptes_resource_2)
            self.assertNotIn(panoptes_resource_2, panoptes_resource_store.get_resources())

            panoptes_resource_3 = PanoptesResource(resource_site='test', resource_class='test',
                                                   resource_subclass='test',
                                                   resource_type='test', resource_id='test3', resource_endpoint='test',
                                                   resource_plugin='test3',
                                                   resource_ttl=RESOURCE_MANAGER_RESOURCE_EXPIRE,
                                                   resource_creation_timestamp=_TIMESTAMP)
            panoptes_resource_store.add_resource("test_plugin_signature", panoptes_resource_3)
            self.assertIn(panoptes_resource_3, panoptes_resource_store.get_resources(site='test', plugin_name='test3'))
            self.assertNotIn(self.__panoptes_resource,
                             panoptes_resource_store.get_resources(site='test', plugin_name='test3'))

            # Test key not found
            mock_find_keys = Mock(
                return_value=['dummy',
                              'plugin|test|site|test|class|test|subclass|test|type|test|id|test|endpoint|test'])
            with patch('yahoo_panoptes.framework.resources.PanoptesKeyValueStore.find_keys',
                       mock_find_keys):
                self.assertEqual(1, len(panoptes_resource_store.get_resources()))

            # Test resource store methods raise correct errors
            mock_get = Mock(side_effect=Exception)
            with patch('yahoo_panoptes.framework.resources.PanoptesKeyValueStore.get', mock_get):
                with self.assertRaises(PanoptesResourceError):
                    panoptes_resource_store.get_resource('test3')

            # Test bad input
            with self.assertRaises(AssertionError):
                panoptes_resource_store.get_resource("")
            with self.assertRaises(AssertionError):
                panoptes_resource_store.get_resource(1)

            with self.assertRaises(AssertionError):
                panoptes_resource_store.add_resource("", panoptes_resource_2)
            with self.assertRaises(AssertionError):
                panoptes_resource_store.add_resource("test_plugin_signature", None)
            with self.assertRaises(AssertionError):
                panoptes_resource_store.add_resource("test_plugin_signature", PanoptesResourceStore(panoptes_context))

            with self.assertRaises(AssertionError):
                panoptes_resource_store.delete_resource("", panoptes_resource_2)
            with self.assertRaises(AssertionError):
                panoptes_resource_store.delete_resource("test_plugin_signature", None)
            with self.assertRaises(AssertionError):
                panoptes_resource_store.delete_resource("test_plugin_signature",
                                                        PanoptesResourceStore(panoptes_context))

            with self.assertRaises(AssertionError):
                panoptes_resource_store.get_resources("", "test_plugin_name")
            with self.assertRaises(AssertionError):
                panoptes_resource_store.get_resources("test_site", "")
            with self.assertRaises(AssertionError):
                panoptes_resource_store.get_resources(1, "test_plugin_name")
            with self.assertRaises(AssertionError):
                panoptes_resource_store.get_resources("test_site", 1)

            # Test non-existent key
            with self.assertRaises(PanoptesResourceError):
                panoptes_resource_store.get_resource('tes')

            mock_set = Mock(side_effect=Exception)
            with patch('yahoo_panoptes.framework.resources.PanoptesKeyValueStore.set', mock_set):
                with self.assertRaises(PanoptesResourceError):
                    panoptes_resource_store.add_resource("test_plugin_signature", panoptes_resource_2)

            mock_delete = Mock(side_effect=Exception)
            with patch('yahoo_panoptes.framework.resources.PanoptesKeyValueStore.delete', mock_delete):
                with self.assertRaises(PanoptesResourceError):
                    panoptes_resource_store.delete_resource("test_plugin_signature", panoptes_resource_2)

            with self.assertRaises(PanoptesResourceError):
                panoptes_resource_store._deserialize_resource("tes", "null")

            with self.assertRaises(PanoptesResourceError):
                panoptes_resource_store._deserialize_resource(resource_key, "null")

    @patch('redis.StrictRedis', panoptes_mock_redis_strict_client)
    def test_resource_dsl_parsing(self):
        panoptes_context = PanoptesContext(self.panoptes_test_conf_file)

        test_query = 'resource_class = "network" AND resource_subclass = "load-balancer"'

        test_result = (
            'SELECT resources.*, group_concat(key,"|"), group_concat(value,"|") ' +
            'FROM resources ' +
            'LEFT JOIN resource_metadata ON resources.id = resource_metadata.id ' +
            'WHERE (resources.resource_class = "network" ' +
            'AND resources.resource_subclass = "load-balancer") ' +
            'GROUP BY resource_metadata.id ' +
            'ORDER BY resource_metadata.id'
        )

        panoptes_resource_dsl = PanoptesResourceDSL(test_query, panoptes_context)
        self.assertEqual(panoptes_resource_dsl.sql, test_result)

        # This very long query tests all code paths with the DSL parser:
        test_query = 'resource_class = "network" AND resource_subclass = "load-balancer" OR \
                resource_metadata.os_version LIKE "4%" AND resource_site NOT IN ("test_site") \
                AND resource_endpoint IN ("test1","test2") AND resource_type != "a10" OR ' \
                     'resource_metadata.make NOT LIKE \
                "A10%" AND resource_metadata.model NOT IN ("test1", "test2")'

        test_result = (
            'SELECT resources.*,group_concat(key,"|"),group_concat(value,"|") FROM (SELECT resource_metadata.id ' +
            'FROM resources,resource_metadata WHERE (resources.resource_class = "network" ' +
            'AND resources.resource_subclass = "load-balancer" ' +
            'AND resources.resource_site NOT IN ("test_site") ' +
            'AND resources.resource_endpoint IN ("test1","test2") ' +
            'AND resources.resource_type != "a10" ' +
            'AND ((resource_metadata.key = "os_version" ' +
            'AND resource_metadata.value LIKE "4%")) ' +
            'AND resource_metadata.id = resources.id) ' +
            'UNION SELECT resource_metadata.id ' +
            'FROM resources,resource_metadata WHERE (resource_metadata.key = "make" ' +
            'AND resource_metadata.value NOT LIKE "A10%") ' +
            'AND resource_metadata.id = resources.id ' +
            'INTERSECT SELECT resource_metadata.id ' +
            'FROM resources,resource_metadata WHERE (resource_metadata.key = "model" ' +
            'AND resource_metadata.value NOT IN ("test1","test2")) ' +
            'AND resource_metadata.id = resources.id ' +
            'GROUP BY resource_metadata.id ' +
            'ORDER BY resource_metadata.id) AS filtered_resources, ' +
            'resources, resource_metadata WHERE resources.id = filtered_resources.id ' +
            'AND resource_metadata.id = filtered_resources.id GROUP BY resource_metadata.id')

        panoptes_resource_dsl = PanoptesResourceDSL(test_query, panoptes_context)
        self.assertEqual(panoptes_resource_dsl.sql, test_result)

        panoptes_resource_dsl = PanoptesResourceDSL('resource_site = "local"', panoptes_context)
        self.assertIsInstance(panoptes_resource_dsl.tokens, ParseResults)

        with self.assertRaises(AssertionError):
            PanoptesResourceDSL(None, panoptes_context)
        with self.assertRaises(AssertionError):
            PanoptesResourceDSL('', None)
        with self.assertRaises(AssertionError):
            PanoptesResourceDSL('', panoptes_context)
        with self.assertRaises(ParseException):
            PanoptesResourceDSL('resources_site = local', panoptes_context)


<<<<<<< HEAD
class TestPanoptesResourceEncoder(unittest.TestCase):
    pass
=======
class TestPanoptesResourceCache(unittest.TestCase):
    def setUp(self):
        self.__panoptes_resource = PanoptesResource(resource_site='test', resource_class='test',
                                                    resource_subclass='test',
                                                    resource_type='test', resource_id='test', resource_endpoint='test',
                                                    resource_plugin='test',
                                                    resource_creation_timestamp=_TIMESTAMP,
                                                    resource_ttl=RESOURCE_MANAGER_RESOURCE_EXPIRE)
        self.my_dir, self.panoptes_test_conf_file = _get_test_conf_file()

    @patch('redis.StrictRedis', panoptes_mock_redis_strict_client)
    def test_resource_cache(self):
        panoptes_context = PanoptesContext(self.panoptes_test_conf_file,
                                           key_value_store_class_list=[PanoptesTestKeyValueStore])

        #  Test PanoptesResourceCache methods when setup_resource_cache not yet called
        panoptes_resource_cache = PanoptesResourceCache(panoptes_context)
        test_query = 'resource_class = "network"'
        with self.assertRaises(PanoptesResourceCacheException):
            panoptes_resource_cache.get_resources(test_query)
        panoptes_resource_cache.close_resource_cache()

        panoptes_resource = self.__panoptes_resource
        panoptes_resource.add_metadata("metadata_key1", "test")
        panoptes_resource.add_metadata("metadata_key2", "test")

        kv = panoptes_context.get_kv_store(PanoptesTestKeyValueStore)
        serialized_key, serialized_value = PanoptesResourceStore._serialize_resource(panoptes_resource)
        kv.set(serialized_key, serialized_value)

        mock_kv_store = Mock(return_value=kv)

        with patch('yahoo_panoptes.framework.resources.PanoptesContext.get_kv_store', mock_kv_store):
            # Test errors when setting up resource cache
            mock_resource_store = Mock(side_effect=Exception)
            with patch('yahoo_panoptes.framework.resources.PanoptesResourceStore', mock_resource_store):
                with self.assertRaises(PanoptesResourceCacheException):
                    panoptes_resource_cache.setup_resource_cache()

            mock_connect = Mock(side_effect=Exception)
            with patch('yahoo_panoptes.framework.resources.sqlite3.connect', mock_connect):
                with self.assertRaises(PanoptesResourceCacheException):
                    panoptes_resource_cache.setup_resource_cache()

            mock_get_resources = Mock(side_effect=Exception)
            with patch('yahoo_panoptes.framework.resources.PanoptesResourceStore.get_resources', mock_get_resources):
                with self.assertRaises(PanoptesResourceCacheException):
                    panoptes_resource_cache.setup_resource_cache()

            # Test basic operations
            panoptes_resource_cache.setup_resource_cache()
            self.assertIsInstance(panoptes_resource_cache.get_resources('resource_class = "network"'),
                                  PanoptesResourceSet)
            self.assertEqual(len(panoptes_resource_cache.get_resources('resource_class = "network"')), 0)
            self.assertIn(panoptes_resource, panoptes_resource_cache.get_resources('resource_class = "test"'))
            self.assertEqual(len(panoptes_resource_cache._cached_resources), 2)

            panoptes_resource_cache.close_resource_cache()

            # Mock PanoptesResourceStore.get_resources to return Resources that otherwise couldn't be constructed:
            mock_resources = PanoptesResourceSet()
            mock_resources.add(panoptes_resource)
            bad_panoptes_resource = PanoptesResource(resource_site='test', resource_class='test',
                                                     resource_subclass='test',
                                                     resource_type='test', resource_id='test2',
                                                     resource_endpoint='test',
                                                     resource_plugin='test',
                                                     resource_creation_timestamp=_TIMESTAMP,
                                                     resource_ttl=RESOURCE_MANAGER_RESOURCE_EXPIRE)
            bad_panoptes_resource.__dict__['_PanoptesResource__data']['resource_metadata']['*'] = "test"
            bad_panoptes_resource.__dict__['_PanoptesResource__data']['resource_metadata']['**'] = "test"
            mock_resources.add(bad_panoptes_resource)
            mock_get_resources = Mock(return_value=mock_resources)
            with patch('yahoo_panoptes.framework.resources.PanoptesResourceStore.get_resources', mock_get_resources):
                panoptes_resource_cache.setup_resource_cache()
                self.assertEqual(len(panoptes_resource_cache.get_resources('resource_class = "test"')), 1)
>>>>>>> 90bb7a5d


class TestPanoptesContext(unittest.TestCase):
    def setUp(self):
        self.my_dir, self.panoptes_test_conf_file = _get_test_conf_file()

    @patch('redis.StrictRedis', panoptes_mock_redis_strict_client)
    def test_context(self):
        panoptes_context = PanoptesContext(self.panoptes_test_conf_file)
        self.assertIsInstance(panoptes_context, PanoptesContext)
        self.assertEqual(panoptes_context.config_object.redis_urls[0].url, 'redis://:password@localhost:6379/0')
        self.assertEqual(str(panoptes_context.config_object.redis_urls[0]), 'redis://:**@localhost:6379/0')
        self.assertEqual(panoptes_context.config_object.zookeeper_servers, set(['localhost:2181']))
        self.assertEqual(panoptes_context.config_object.kafka_brokers, set(['localhost:9092']))
        self.assertIsInstance(panoptes_context.config_dict, dict)
        self.assertIsInstance(panoptes_context.logger, _loggerClass)
        self.assertIsInstance(panoptes_context.redis_pool, MockRedis)
        with self.assertRaises(AttributeError):
            panoptes_context.kafka_client
        with self.assertRaises(AttributeError):
            panoptes_context.zookeeper_client
        del panoptes_context

        #  Test bad config configuration files
        for f in glob.glob(os.path.join(self.my_dir, 'config_files/test_panoptes_config_bad_*.ini')):
            with self.assertRaises(PanoptesContextError):
                print 'Going to load bad configuration file: %s' % f
                PanoptesContext(f)

        with self.assertRaises(PanoptesContextError):
            PanoptesContext(config_file='non.existent.config.file')

    @patch('redis.StrictRedis', panoptes_mock_redis_strict_client_bad_connection)
    def test_context_redis_bad_connection(self):
        with self.assertRaises(ConnectionError):
            PanoptesContext(self.panoptes_test_conf_file)

    @patch('redis.StrictRedis', panoptes_mock_redis_strict_client)
    def test_context_key_value_store(self):
        panoptes_context = PanoptesContext(self.panoptes_test_conf_file,
                                           key_value_store_class_list=[PanoptesTestKeyValueStore])
        self.assertIsInstance(panoptes_context, PanoptesContext)
        kv = panoptes_context.get_kv_store(PanoptesTestKeyValueStore)
        self.assertIsInstance(kv, PanoptesTestKeyValueStore)
        self.assertTrue(kv.set('test', 'test'))
        self.assertEqual(kv.get('test'), 'test')
        self.assertEqual(kv.get('non.existent.key'), None)

        with self.assertRaises(AssertionError):
            kv.set(None, None)
        with self.assertRaises(AssertionError):
            kv.set('test', None)
        with self.assertRaises(AssertionError):
            kv.set(None, 'test')
        with self.assertRaises(AssertionError):
            kv.set(1, 'test')
        with self.assertRaises(AssertionError):
            kv.set('test', 1)

        with self.assertRaises(PanoptesContextError):
            PanoptesContext(self.panoptes_test_conf_file, key_value_store_class_list=[None])
        with self.assertRaises(PanoptesContextError):
            PanoptesContext(self.panoptes_test_conf_file, key_value_store_class_list=['test'])
        with self.assertRaises(PanoptesContextError):
            PanoptesContext(self.panoptes_test_conf_file, key_value_store_class_list=[PanoptesMockRedis])

        panoptes_context = PanoptesContext(self.panoptes_test_conf_file)

        with self.assertRaises(PanoptesContextError):
            panoptes_context.get_kv_store(PanoptesTestKeyValueStore)

    @patch('redis.StrictRedis', panoptes_mock_redis_strict_client_timeout)
    def test_context_key_value_store_timeout(self):
        panoptes_context = PanoptesContext(self.panoptes_test_conf_file,
                                           key_value_store_class_list=[PanoptesTestKeyValueStore])
        kv = panoptes_context.get_kv_store(PanoptesTestKeyValueStore)
        with self.assertRaises(TimeoutError):
            kv.set('test', 'test')
        with self.assertRaises(TimeoutError):
            kv.get('test')

    @patch('redis.StrictRedis', panoptes_mock_redis_strict_client)
    @patch('kazoo.client.KazooClient', panoptes_mock_kazoo_client)
    def test_context_message_bus(self):
        panoptes_context = PanoptesContext(self.panoptes_test_conf_file, create_zookeeper_client=True)
        self.assertIsInstance(panoptes_context, PanoptesContext)
        self.assertIsInstance(panoptes_context.zookeeper_client, FakeClient)

    @patch('redis.StrictRedis', panoptes_mock_redis_strict_client)
    @patch('kazoo.client.KazooClient', panoptes_mock_kazoo_client)
    def test_context_del_methods(self):
        panoptes_context = PanoptesContext(self.panoptes_test_conf_file,
                                           key_value_store_class_list=[PanoptesTestKeyValueStore],
                                           create_message_producer=False, async_message_producer=False,
                                           create_zookeeper_client=True)
        panoptes_context.__del__()
        with self.assertRaises(AttributeError):
            kv_stores = panoptes_context.__kv_stores
        with self.assertRaises(AttributeError):
            redis_pool = panoptes_context.__redis_pool
        with self.assertRaises(AttributeError):
            message_producer = panoptes_context.__message_producer
        with self.assertRaises(AttributeError):
            kafka_client = panoptes_context.__kafka_client
        with self.assertRaises(AttributeError):
            zookeeper_client = panoptes_context.__zookeeper_client

        panoptes_context = PanoptesContext(self.panoptes_test_conf_file,
                                           key_value_store_class_list=[PanoptesTestKeyValueStore],
                                           create_message_producer=False, async_message_producer=False,
                                           create_zookeeper_client=True)
        with self.assertRaises(AttributeError):
            del panoptes_context.__kv_stores
            panoptes_context.__del__()
        with self.assertRaises(AttributeError):
            del panoptes_context.__redis_pool
            panoptes_context.__del__()
        with self.assertRaises(AttributeError):
            del panoptes_context.__message_producer
            panoptes_context.__del__()
        with self.assertRaises(AttributeError):
            del panoptes_context.__kafka_client
            panoptes_context.__del__()
        with self.assertRaises(AttributeError):
            del panoptes_context.__zookeeper_client
            panoptes_context.__del__()

    def test_root_logger_error(self):
        mock_get_logger = Mock(side_effect=Exception)
        with patch('yahoo_panoptes.framework.context.logging.getLogger', mock_get_logger):
            with self.assertRaises(PanoptesContextError):
                PanoptesContext(self.panoptes_test_conf_file)

    @patch('redis.StrictRedis', panoptes_mock_redis_strict_client)
    @patch('kazoo.client.KazooClient', panoptes_mock_kazoo_client)
    def test_message_producer(self):
        mock_kafka_client = MagicMock(return_value=MockKafkaClient(kafka_brokers={'localhost:9092'}))
        with patch('yahoo_panoptes.framework.context.KafkaClient', mock_kafka_client):
            panoptes_context = PanoptesContext(self.panoptes_test_conf_file,
                                               create_message_producer=True, async_message_producer=False)

            self.assertIsNotNone(panoptes_context.message_producer)

            #  Test error in message queue producer
            mock_panoptes_message_queue_producer = Mock(side_effect=Exception)
            with patch('yahoo_panoptes.framework.context.PanoptesMessageQueueProducer',
                       mock_panoptes_message_queue_producer):
                with self.assertRaises(PanoptesContextError):
                    PanoptesContext(self.panoptes_test_conf_file,
                                    create_message_producer=True, async_message_producer=True)

    @patch('redis.StrictRedis', panoptes_mock_redis_strict_client)
    @patch('kazoo.client.KazooClient', panoptes_mock_kazoo_client)
    def test_get_kafka_client(self):
        mock_kafka_client = MockKafkaClient(kafka_brokers={'localhost:9092'})
        mock_kafka_client_init = Mock(return_value=mock_kafka_client)
        with patch('yahoo_panoptes.framework.context.KafkaClient', mock_kafka_client_init):
            panoptes_context = PanoptesContext(self.panoptes_test_conf_file,
                                               create_message_producer=True, async_message_producer=False)
            self.assertEqual(panoptes_context.kafka_client, mock_kafka_client)

    def test_get_panoptes_logger(self):
        panoptes_context = PanoptesContext(self.panoptes_test_conf_file)
        assert isinstance(panoptes_context._get_panoptes_logger(), logging.Logger)

        #  Test error raised when instantiating logger fails
        mock_get_child = Mock(side_effect=Exception)
        with patch('yahoo_panoptes.framework.context.PanoptesContext._PanoptesContext__rootLogger.getChild',
                   mock_get_child):
            with self.assertRaises(PanoptesContextError):
                PanoptesContext(self.panoptes_test_conf_file)

    @patch("tests.test_framework.PanoptesTestKeyValueStore.__init__")
    def test_get_kv_store_error(self, mock_init):
        mock_init.side_effect = Exception
        with self.assertRaises(PanoptesContextError):
            PanoptesContext(self.panoptes_test_conf_file,
                            key_value_store_class_list=[PanoptesTestKeyValueStore])

    @patch('redis.StrictRedis', panoptes_mock_redis_strict_client)
    @patch('kazoo.client.KazooClient', panoptes_mock_kazoo_client)
    def test_zookeeper_client(self):
        panoptes_context = PanoptesContext(self.panoptes_test_conf_file,
                                           create_zookeeper_client=True)
        assert isinstance(panoptes_context.zookeeper_client, FakeClient)

        mock_kazoo_client = Mock(side_effect=Exception)
        with patch('yahoo_panoptes.framework.context.kazoo.client.KazooClient', mock_kazoo_client):
            with self.assertRaises(PanoptesContextError):
                PanoptesContext(self.panoptes_test_conf_file,
                                create_zookeeper_client=True)

    @patch('redis.StrictRedis', panoptes_mock_redis_strict_client)
    def test_get_redis_connection(self):
        panoptes_context = PanoptesContext(self.panoptes_test_conf_file)
        #  Test get_redis_connection
        with self.assertRaises(IndexError):
            panoptes_context.get_redis_connection("default", shard=1)
        self.assertIsNotNone(panoptes_context.get_redis_connection("dummy", shard=1))

        #  Test redis shard count error
        self.assertEqual(panoptes_context.get_redis_shard_count('dummy'), 1)
        with self.assertRaises(KeyError):
            panoptes_context.get_redis_shard_count('dummy', fallback_to_default=False)

    @patch('redis.StrictRedis', panoptes_mock_redis_strict_client)
    @patch('kazoo.client.KazooClient', panoptes_mock_kazoo_client)
    def test_get_lock(self):
        panoptes_context = PanoptesContext(self.panoptes_test_conf_file,
                                           create_zookeeper_client=True)

        #  Test bad input
        with self.assertRaises(AssertionError):
            panoptes_context.get_lock('path/to/node', 1, 1, "identifier")
        with self.assertRaises(AssertionError):
            panoptes_context.get_lock('/path/to/node', 0, 1, "identifier")
        with self.assertRaises(AssertionError):
            panoptes_context.get_lock('/path/to/node', 1, -1, "identifier")
        with self.assertRaises(AssertionError):
            panoptes_context.get_lock('/path/to/node', 1, 1)
        #  Test non-callable listener
        with self.assertRaises(AssertionError):
            panoptes_context.get_lock("/path/to/node", timeout=1, retries=1, identifier="test", listener=object())

        #  Test lock acquisition/release among multiple contenders
        lock = panoptes_context.get_lock("/path/to/node", timeout=1, retries=1, identifier="test")
        self.assertIsNotNone(lock)
        lock.release()

        lock2 = panoptes_context.get_lock("/path/to/node", timeout=1, retries=0, identifier="test")
        self.assertIsNotNone(lock2)

        lock3 = panoptes_context.get_lock("/path/to/node", timeout=1, retries=1, identifier="test")
        self.assertIsNone(lock3)
        lock2.release()

        #  Test adding a listener for the lock once acquired
        lock4 = panoptes_context.get_lock("/path/to/node", timeout=1, retries=1, identifier="test", listener=object)
        self.assertIsNotNone(lock4)

        mock_zookeeper_client = MockZookeeperClient()
        with patch('yahoo_panoptes.framework.context.PanoptesContext.zookeeper_client', mock_zookeeper_client):
            self.assertIsNone(panoptes_context.get_lock("/path/to/node", timeout=5, retries=1, identifier="test"))


class TestPanoptesConfiguration(unittest.TestCase):
    def setUp(self):
        self.my_dir, self.panoptes_test_conf_file = _get_test_conf_file()

    def test_configuration(self):
        logger = getLogger(__name__)

        with self.assertRaises(AssertionError):
            PanoptesConfig(logger=logger)

        mock_config = Mock(side_effect=ConfigObjError)
        with patch('yahoo_panoptes.framework.configuration_manager.ConfigObj', mock_config):
            with self.assertRaises(ConfigObjError):
                PanoptesConfig(logger=logger, conf_file=self.panoptes_test_conf_file)

        test_config = PanoptesConfig(logger=logger, conf_file=self.panoptes_test_conf_file)
        _SNMP_DEFAULTS = {'retries': 1, 'timeout': 5, 'community': 'public', 'proxy_port': 10161,
                          'community_string_key': 'snmp_community_string', 'non_repeaters': 0, 'max_repetitions': 25,
                          'connection_factory_class': 'PanoptesSNMPConnectionFactory', 'port': 10161,
                          'connection_factory_module': 'yahoo_panoptes.framework.utilities.snmp.connection'}
        self.assertEqual(test_config.snmp_defaults, _SNMP_DEFAULTS)
        self.assertSetEqual(test_config.sites, {'local'})

        #  Test exception is raised when plugin_type is not specified in config file
        mock_plugin_types = ['dummy']
        with patch('yahoo_panoptes.framework.configuration_manager.const.PLUGIN_TYPES', mock_plugin_types):
            with self.assertRaises(Exception):
                PanoptesConfig(logger=logger, conf_file=self.panoptes_test_conf_file)


class TestPanoptesRedisConnectionConfiguration(unittest.TestCase):
    def test_basic_operations(self):
        panoptes_redis_connection_config = PanoptesRedisConnectionConfiguration(group="test_group",
                                                                                namespace="test_namespace",
                                                                                shard="test_shard",
                                                                                host="test_host",
                                                                                port=123,
                                                                                db="test_db",
                                                                                password=None)
        assert repr(panoptes_redis_connection_config) == panoptes_redis_connection_config.url


class TestPanoptesPluginInfo(unittest.TestCase):
    def setUp(self):
        self.my_dir, self.panoptes_test_conf_file = _get_test_conf_file()

    @patch('redis.StrictRedis', panoptes_mock_redis_strict_client)
    @patch('kazoo.client.KazooClient', panoptes_mock_kazoo_client)
    def test_plugininfo_repr(self):
        panoptes_context = PanoptesContext(self.panoptes_test_conf_file,
                                           key_value_store_class_list=[PanoptesTestKeyValueStore],
                                           create_message_producer=False, async_message_producer=False,
                                           create_zookeeper_client=True)

        panoptes_resource = PanoptesResource(resource_site='test', resource_class='test',
                                             resource_subclass='test',
                                             resource_type='test', resource_id='test', resource_endpoint='test',
                                             resource_plugin='test')

        panoptes_plugininfo = PanoptesPluginInfo("plugin_name", "plugin_path")
        panoptes_plugininfo.panoptes_context = panoptes_context
        panoptes_plugininfo.data = panoptes_resource
        panoptes_plugininfo.kv_store_class = PanoptesTestKeyValueStore
        panoptes_plugininfo.last_executed = "1458947997"
        panoptes_plugininfo.last_results = "1458948005"

        repr_string = "PanoptesPluginInfo: Normalized name: plugin__name, Config file: None, "\
                      "Panoptes context: " \
                      "[PanoptesContext: KV Stores: [PanoptesTestKeyValueStore], "\
                      "Config: ConfigObj({'main': {'sites': " \
                      "['local'], 'plugins_extension': 'panoptes-plugin', 'plugins_skew': 1}, " \
                      "'log': " \
                      "{'config_file': 'tests/config_files/test_panoptes_logging.ini', " \
                      "'rate': 1000, " \
                      "'per': 1, " \
                      "'burst': 10000, " \
                      "'formatters': {'keys': ['root_log_format', 'log_file_format', 'discovery_plugins_format']}}, " \
                      "'redis': {'default': {'namespace': 'panoptes', "\
                      "'shards': {'shard1': {'host': 'localhost', 'port': 6379, 'db': 0, 'password': '**'}}}}, "\
                      "'kafka': {'topic_key_delimiter': ':', 'topic_name_delimiter': '-', " \
                      "'brokers': {'broker1': {'host': 'localhost', 'port': 9092}}, " \
                      "'topics': " \
                      "{'metrics': {'raw_topic_name_suffix': 'metrics', " \
                      "'transformed_topic_name_suffix': 'processed'}}}, " \
                      "'zookeeper': {'connection_timeout': 30, 'servers': {'server1': {'host': " \
                      "'localhost', 'port': 2181}}}, " \
                      "'discovery': " \
                      "{'plugins_path': 'tests/plugins/discovery', " \
                      "'plugin_scan_interval': 60, " \
                      "'celerybeat_max_loop_interval': 5}, " \
                      "'polling': " \
                      "{'plugins_path': 'tests/plugins/polling', " \
                      "'plugin_scan_interval': 60, " \
                      "'celerybeat_max_loop_interval': 5}, " \
                      "'enrichment': " \
                      "{'plugins_path': 'tests/plugins/enrichment', " \
                      "'plugin_scan_interval': 60, " \
                      "'celerybeat_max_loop_interval': 5}, " \
                      "'snmp': " \
                      "{'port': 10161, " \
                      "'connection_factory_module': 'yahoo_panoptes.framework.utilities.snmp.connection', " \
                      "'connection_factory_class': 'PanoptesSNMPConnectionFactory', " \
                      "'community': '**', 'timeout': 5, 'retries': 1, 'non_repeaters': 0, 'max_repetitions': 25, " \
                      "'proxy_port': 10161, 'community_string_key': 'snmp_community_string'}}), "\
                      "Redis pool set: False, " \
                      "Message producer set: False, " \
                      "Kafka client set: False, " \
                      "Zookeeper client set: False], " \
                      "KV store class: PanoptesTestKeyValueStore, " \
                      "Last executed timestamp: 1458947997, " \
                      "Last executed key: " \
                      "plugin_metadata:plugin__name:be7eabbca3b05b9aaa8c81201aa0ca3e:last_executed, " \
                      "Last results timestamp: 1458948005, " \
                      "Last results key: plugin_metadata:plugin__name:be7eabbca3b05b9aaa8c81201aa0ca3e:last_results, " \
                      "Data: Data object passed, " \
                      "Lock: Lock is set"
        self.assertEqual(repr(panoptes_plugininfo), repr_string)


def _get_test_conf_file():
    my_dir = os.path.dirname(os.path.realpath(__file__))
    panoptes_test_conf_file = os.path.join(my_dir, 'config_files/test_panoptes_config.ini')

    return my_dir, panoptes_test_conf_file


if __name__ == '__main__':
    unittest.main()<|MERGE_RESOLUTION|>--- conflicted
+++ resolved
@@ -452,10 +452,9 @@
             PanoptesResourceDSL('resources_site = local', panoptes_context)
 
 
-<<<<<<< HEAD
 class TestPanoptesResourceEncoder(unittest.TestCase):
     pass
-=======
+
 class TestPanoptesResourceCache(unittest.TestCase):
     def setUp(self):
         self.__panoptes_resource = PanoptesResource(resource_site='test', resource_class='test',
@@ -532,8 +531,7 @@
             with patch('yahoo_panoptes.framework.resources.PanoptesResourceStore.get_resources', mock_get_resources):
                 panoptes_resource_cache.setup_resource_cache()
                 self.assertEqual(len(panoptes_resource_cache.get_resources('resource_class = "test"')), 1)
->>>>>>> 90bb7a5d
-
+                
 
 class TestPanoptesContext(unittest.TestCase):
     def setUp(self):
