--- conflicted
+++ resolved
@@ -11,10 +11,7 @@
 [main]
 execute_frequency = 60
 resource_filter = resource_class = "system" AND resource_subclass = "internal" AND resource_type = "test"
-<<<<<<< HEAD
+results_cache_age = 100
 
 [enrichment]
-preload = self:test
-=======
-results_cache_age = 100
->>>>>>> bb0e6e36
+preload = self:test