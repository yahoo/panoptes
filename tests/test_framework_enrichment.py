"""
Copyright 2018, Oath Inc.
Licensed under the terms of the Apache 2.0 license. See LICENSE file in project root for terms.
"""

import time
import unittest
import json
import os

from mock import *

from yahoo_panoptes.framework.enrichment import PanoptesEnrichmentSet, PanoptesEnrichmentGroup, \
    PanoptesEnrichmentGroupSet, PanoptesEnrichmentSchemaValidator, PanoptesEnrichmentEncoder, \
    PanoptesEnrichmentMultiGroupSet
from yahoo_panoptes.framework.resources import PanoptesResource, PanoptesResourcesKeyValueStore
from yahoo_panoptes.enrichment.enrichment_plugin_agent import _store_enrichment_data, \
    PanoptesEnrichmentCacheKeyValueStore, enrichment_plugin_task, PanoptesEnrichmentTaskContext
from tests.test_framework import PanoptesMockRedis
from yahoo_panoptes.framework.context import PanoptesContext


mock_time = Mock()
mock_time.return_value = 1512629517.03121


def ordered(obj):
    if isinstance(obj, dict):
        return sorted((k, ordered(v)) for k, v in list(obj.items()))
    if isinstance(obj, list):
        return sorted(ordered(x) for x in obj)
    else:
        return obj


def _get_test_conf_file():
    my_dir = os.path.dirname(os.path.realpath(__file__))
    panoptes_test_conf_file = os.path.join(my_dir, 'config_files/test_panoptes_config.ini')

    return my_dir, panoptes_test_conf_file


class PanoptesEnrichmentInterfaceSchemaValidator(PanoptesEnrichmentSchemaValidator):
    schema = {
        'enrichment_label': {
            'type': 'dict',
            'schema': {
                         'speed': {'type': 'integer'},
                         'index': {'type': 'integer'},
                         'status': {'type': 'string'}
                      }
        }
    }

    def __init__(self):
        super(PanoptesEnrichmentInterfaceSchemaValidator, self).__init__()


class PanoptesEnrichmentNeighborSchemaValidator(PanoptesEnrichmentSchemaValidator):
    schema = {
        'enrichment_label': {
            'type': 'dict',
            'schema': {
                'vlan_id': {'type': 'integer', 'required': True},
                'property': {'type': 'string', 'required': True},
                'mac': {'type': 'string'}
            }
        }
    }

    def __init__(self):
        super(PanoptesEnrichmentNeighborSchemaValidator, self).__init__()


class TestEnrichmentFramework(unittest.TestCase):
    @patch('yahoo_panoptes.framework.resources.time', mock_time)
    def setUp(self):
        self.__panoptes_resource = PanoptesResource(resource_site='test', resource_class='test',
                                                    resource_subclass='test',
                                                    resource_type='test', resource_id='test', resource_endpoint='test',
                                                    resource_plugin='test')
        self.__panoptes_resource.add_metadata('test', 'test')

    def test_enrichment_set(self):
        enrichment_set = PanoptesEnrichmentSet('int_001')
        enrichment_set.add('speed', 1000)
        enrichment_set.add('index', 0o01)
        enrichment_set.add('status', 'up')
        self.assertEquals(enrichment_set.key, 'int_001')
        self.assertDictEqual(enrichment_set.value, {'status': 'up', 'index': 1, 'speed': 1000})
        self.assertEquals(len(enrichment_set), 3)

        enrichment_set1 = PanoptesEnrichmentSet('int_002', {'status': 'down', 'index': 2, 'speed': 1000})
        self.assertEquals(enrichment_set1.key, 'int_002')
        self.assertDictEqual(enrichment_set1.value, {'status': 'down', 'index': 2, 'speed': 1000})

        with self.assertRaises(AssertionError):
            PanoptesEnrichmentSet('int_001', 'string')

        with self.assertRaises(AssertionError):
            PanoptesEnrichmentSet('int_001', 100)

    def test_enrichment_schema_validator(self):
        validator = PanoptesEnrichmentInterfaceSchemaValidator()
        enrichment_set = PanoptesEnrichmentSet('int_001')
        enrichment_set.add('speed', 1000)
        enrichment_set.add('index', 0o01)
        enrichment_set.add('status', 'up')
        self.assertTrue(validator.validate(enrichment_set))

        enrichment_set.add('status', 0o1)
        self.assertFalse(validator.validate(enrichment_set))

    @patch('time.time', mock_time)
    def test_enrichment_group(self):
        interface_validation_object = PanoptesEnrichmentInterfaceSchemaValidator()
        neighbor_validation_object = PanoptesEnrichmentNeighborSchemaValidator()

        interface_data = \
            '''{"data": [
            {"int_001": {"index": 1, "speed": 1000, "status": "up"}},
            {"int_002": {"index": 2, "speed": 1000, "status": "down"}}],
            "metadata": {"_enrichment_group_creation_timestamp": %f, "_enrichment_ttl": 300, "_execute_frequency": 60},
            "namespace": "interface"}''' % mock_time.return_value

        neighbor_data = \
            '''{"data": [{"host_name": {"mac": "aa:bb:cc:dd:ee:ff", "property": "Test Property", "vlan_id": 501}}],
            "metadata": {"_enrichment_group_creation_timestamp": %f, "_enrichment_ttl": 600, "_execute_frequency": 120},
            "namespace": "neighbor"}''' % mock_time.return_value

        with self.assertRaises(AssertionError):
            PanoptesEnrichmentGroup(1, interface_validation_object, 300, 60)

        with self.assertRaises(AssertionError):
            PanoptesEnrichmentGroup('interface', 'non_validation_object', 300, 60)

        with self.assertRaises(AssertionError):
            PanoptesEnrichmentGroup('interface', interface_validation_object, '300', 60)

        with self.assertRaises(AssertionError):
            PanoptesEnrichmentGroup('interface', interface_validation_object, 300, '60')

        with self.assertRaises(AssertionError):
            PanoptesEnrichmentGroup('interface', interface_validation_object, 0, 60)

        with self.assertRaises(AssertionError):
            PanoptesEnrichmentGroup('interface', interface_validation_object, 300, 0)

        with self.assertRaises(AssertionError):
            PanoptesEnrichmentGroup('interface', interface_validation_object, 300, 60).\
                add_enrichment_set('not_PanoptesEnrichmentSet_obj')

        enrichment_set1 = PanoptesEnrichmentSet('int_001')
        enrichment_set1.add('speed', 1000)
        enrichment_set1.add('index', 0o01)
        enrichment_set1.add('status', 'up')

        enrichment_set2 = PanoptesEnrichmentSet('int_002')
        enrichment_set2.add('speed', 1000)
        enrichment_set2.add('index', 0o02)
        enrichment_set2.add('status', 'down')

        enrichment_group1 = PanoptesEnrichmentGroup('interface', interface_validation_object, 300, 60)
        enrichment_group1.add_enrichment_set(enrichment_set1)
        enrichment_group1.add_enrichment_set(enrichment_set2)

        self.assertEqual(enrichment_group1.namespace, 'interface')
        self.assertEqual(enrichment_group1.enrichment_ttl, 300)
        self.assertEqual(enrichment_group1.execute_frequency, 60)
        self.assertEqual(enrichment_group1.enrichment_group_creation_timestamp, mock_time.return_value)
        self.assertEqual(ordered(json.loads(json.dumps(enrichment_group1.data, cls=PanoptesEnrichmentEncoder))),
                         ordered(json.loads(interface_data)['data']))
        self.assertEqual(ordered(json.loads(enrichment_group1.json())), ordered(json.loads(interface_data)))
        self.assertEquals(len(enrichment_group1), 2)

        enrichment_set3 = PanoptesEnrichmentSet('int_002')
        enrichment_set3.add('speed', 1000)
        enrichment_set3.add('index', 0o02)
        enrichment_set3.add('status', 'down')

        self.assertEqual(ordered(json.loads(enrichment_group1.json())), ordered(json.loads(interface_data)))
        self.assertEqual(ordered(enrichment_group1.metadata), ordered(json.loads(interface_data)['metadata']))
        self.assertEquals(len(enrichment_group1), 2)

        test_metadata = json.loads(interface_data)['metadata']
        test_metadata['metadata_key'] = 'metadata_value'

        enrichment_group1.upsert_metadata('metadata_key', 'metadata_value')
        self.assertEqual(ordered(enrichment_group1.metadata), ordered(test_metadata))
        enrichment_group1.upsert_metadata('ttl', 300)
        with self.assertRaises(ValueError):
            enrichment_group1.upsert_metadata('_enrichment_ttl', 300)
        with self.assertRaises(AssertionError):
            enrichment_group1.upsert_metadata('metadata', {})
        with self.assertRaises(AssertionError):
            enrichment_group1.upsert_metadata('metadata', [])

        enrichment_set4 = PanoptesEnrichmentSet('host_name')
        enrichment_set4.add('vlan_id', 501)
        enrichment_set4.add('property', 'Test Property')
        enrichment_set4.add('mac', 'aa:bb:cc:dd:ee:ff')

        enrichment_group2 = PanoptesEnrichmentGroup('neighbor', neighbor_validation_object, 600, 120)
        enrichment_group2.add_enrichment_set(enrichment_set4)

        self.assertEqual(ordered(json.loads(enrichment_group2.json())), ordered(json.loads(neighbor_data)))
        self.assertEquals(len(enrichment_group2), 1)

        enrichment_set5 = PanoptesEnrichmentSet('host_name01')
        enrichment_set5.add('vlan_id', 502)
        enrichment_set5.add('property', 'Netops01.US')

        enrichment_set6 = PanoptesEnrichmentSet('host_name02')
        enrichment_set6.add('vlan_id', 503)
        enrichment_set6.add('mac', 'aa:bb:cc:dd:ee:ff')

        enrichment_group3 = PanoptesEnrichmentGroup('neighbor', neighbor_validation_object, 600, 120)
        enrichment_group3.add_enrichment_set(enrichment_set5)
        with self.assertRaises(AssertionError):
            enrichment_group3.add_enrichment_set(enrichment_set6)

        interface_store_data = '{"int_001": {"index": 1, "speed": 1000, "status": "up"}, ' \
                               '"int_002": {"index": 2, "speed": 1000, "status": "down"}}'

        neighbor_store_data = '{"host_name": {"mac": "aa:bb:cc:dd:ee:ff", "property": "Test Property", "vlan_id": 501}}'

        self.assertEquals(ordered(json.loads(enrichment_group1.serialize_data())),
                          ordered(json.loads(interface_store_data)))
        self.assertEquals(ordered(json.loads(enrichment_group2.serialize_data())),
                          ordered(json.loads(neighbor_store_data)))

        enrichment_group1.upsert_metadata('ttl', 300)
        with self.assertRaises(ValueError):
            enrichment_group1.upsert_metadata('_enrichment_ttl', 300)

        interface_data_serialized = '''{{"data": {{"int_001": {{"index": 1, "speed": 1000, "status": "up"}},
        "int_002": {{"index": 2, "speed": 1000, "status": "down"}}}}, "metadata":
        {{"_enrichment_group_creation_timestamp": {:.5f}, "_enrichment_ttl": 300, "_execute_frequency": 60,
        "metadata_key": "metadata_value", "ttl": 300}}}}'''.format(mock_time.return_value)

        neighbor_data_serialized = '''{{"data": {{"host_name": {{"mac": "aa:bb:cc:dd:ee:ff", "property": "Test Property"
        ,"vlan_id": 501}}}}, "metadata": {{"_enrichment_group_creation_timestamp": {:.5f},
        "_enrichment_ttl": 600, "_execute_frequency": 120}}}}'''.format(mock_time.return_value)

        self.assertEquals(ordered(json.loads(enrichment_group1.serialize())),
                          ordered(json.loads(interface_data_serialized)))

        self.assertEquals(ordered(json.loads(enrichment_group2.serialize())),
                          ordered(json.loads(neighbor_data_serialized)))

    @patch('time.time', mock_time)
    def test_enrichment_group_set(self):
        interface_validation_object = PanoptesEnrichmentInterfaceSchemaValidator()
        neighbor_validation_object = PanoptesEnrichmentNeighborSchemaValidator()

        panoptes_resource = self.__panoptes_resource

        enrichment_data = \
            '''{{"enrichment": [{{"metadata": {{"_enrichment_group_creation_timestamp": {:.5f}, "_enrichment_ttl": 600,
            "_execute_frequency": 120}}, "data": [{{"host_name":
            {{"mac": "aa:bb:cc:dd:ee:ff", "property": "Test Property", "vlan_id": 501}}}}],
            "namespace": "neighbor"}}, {{"metadata": {{"_enrichment_group_creation_timestamp": {:.5f},
            "_enrichment_ttl": 300,
            "_execute_frequency": 60}}, "data": [
            {{"int_001": {{"index": 1, "speed": 1000, "status": "up"}}}}, {{"int_002": {{"index": 2, "speed": 1000,
            "status": "down"}}}}], "namespace": "interface"}}],
            "enrichment_group_set_creation_timestamp": {:.5f}, "resource": {{"resource_class": "test",
            "resource_creation_timestamp": {:.5f}, "resource_endpoint": "test", "resource_id": "test",
            "resource_metadata": {{"_resource_ttl": "604800", "test": "test"}}, "resource_plugin": "test",
            "resource_site": "test",
            "resource_subclass": "test", "resource_type": "test"}}}}'''.format(mock_time.return_value,
                                                                               mock_time.return_value,
                                                                               mock_time.return_value,
                                                                               mock_time.return_value)

        enrichment_set1 = PanoptesEnrichmentSet('int_001')
        enrichment_set1.add('speed', 1000)
        enrichment_set1.add('index', 0o01)
        enrichment_set1.add('status', 'up')

        enrichment_set2 = PanoptesEnrichmentSet('int_002')
        enrichment_set2.add('speed', 1000)
        enrichment_set2.add('index', 0o02)
        enrichment_set2.add('status', 'down')

        enrichment_group1 = PanoptesEnrichmentGroup('interface', interface_validation_object, 300, 60)
        enrichment_group1.add_enrichment_set(enrichment_set1)
        enrichment_group1.add_enrichment_set(enrichment_set2)

        enrichment_set3 = PanoptesEnrichmentSet('host_name')
        enrichment_set3.add('vlan_id', 501)
        enrichment_set3.add('property', 'Test Property')
        enrichment_set3.add('mac', 'aa:bb:cc:dd:ee:ff')

        enrichment_group2 = PanoptesEnrichmentGroup('neighbor', neighbor_validation_object, 600, 120)
        enrichment_group2.add_enrichment_set(enrichment_set3)

        enrichment_group_set1 = PanoptesEnrichmentGroupSet(panoptes_resource)
        enrichment_group_set1.add_enrichment_group(enrichment_group1)
        enrichment_group_set1.add_enrichment_group(enrichment_group2)
        self.assertEquals(len(enrichment_group_set1), 2)
<<<<<<< HEAD
        group_set_repr = "PanoptesEnrichmentGroupSet({{u'enrichment_group_set_creation_timestamp': {:.5f}, " \
                         "u'resource': plugin|test|site|test|class|test|subclass|test" \
                         "|type|test|id|test|endpoint|test, " \
                         "u'enrichment': set([PanoptesEnrichmentGroup({{u'data': set([PanoptesEnrichmentSet({{" \
                         "'int_001': {{'status': 'up', 'index': 1, 'speed': 1000}}}}), " \
                         "PanoptesEnrichmentSet({{'int_002': {{'status': 'down', 'index': 2, 'speed': 1000}}}})]), " \
                         "u'namespace': 'interface', u'metadata': " \
                         "{{u'_enrichment_group_creation_timestamp': {:.5f}, u'_enrichment_ttl': 300, " \
                         "u'_execute_frequency': 60}}}}), PanoptesEnrichmentGroup({{" \
                         "'data': set([PanoptesEnrichmentSet(" \
                         "{{'host_name': {{" \
                         "'mac': 'aa:bb:cc:dd:ee:ff', 'property': 'Test Property', 'vlan_id': 501}}}})]), " \
                         "u'namespace': 'neighbor', u'metadata': {{u'_enrichment_group_creation_timestamp': " \
                         "{:.5f}, u'_enrichment_ttl': 600, " \
                         "u'_execute_frequency': 120}}}})])}})".format(mock_time.return_value,
                                                                      mock_time.return_value,
                                                                      mock_time.return_value)
=======

        group_set_repr = "PanoptesEnrichmentGroupSet[resource:" \
                         "plugin|test|site|test|class|test|subclass|test|type|test|id|test|endpoint|test," \
                         "enrichment_group_set_creation_timestamp:{},PanoptesEnrichmentGroup[namespace:" \
                         "interface,enrichment_ttl:300,execute_frequency:60,enrichment_group_creation_timestamp:{}," \
                         "PanoptesEnrichmentSet[int_001[status:up,index:1,speed:1000]],PanoptesEnrichmentSet" \
                         "[int_002[status:down,index:2,speed:1000]]],PanoptesEnrichmentGroup[namespace:neighbor," \
                         "enrichment_ttl:600,execute_frequency:120,enrichment_group_creation_timestamp:{}," \
                         "PanoptesEnrichmentSet[host_name[mac:aa:bb:cc:dd:ee:ff,property:" \
                         "Test Property,vlan_id:501]]]]".format(mock_time.return_value,
                                                                mock_time.return_value,
                                                                mock_time.return_value)

>>>>>>> 285a1c7e
        self.assertEquals(repr(enrichment_group_set1), group_set_repr)

        self.assertIsInstance(enrichment_group_set1.resource, PanoptesResource)
        self.assertEqual(enrichment_group_set1.enrichment_group_set_creation_timestamp, mock_time.return_value)

        self.assertEqual(
            ordered(json.loads(json.dumps(enrichment_group_set1.enrichment, cls=PanoptesEnrichmentEncoder))),
            ordered(json.loads(enrichment_data)['enrichment']))

        self.assertEqual(ordered(json.loads(enrichment_group_set1.json())['enrichment']),
                         ordered(json.loads(enrichment_data)['enrichment']))

        with self.assertRaises(AssertionError):
            PanoptesEnrichmentGroupSet('bad_resource')

        with self.assertRaises(AssertionError):
            PanoptesEnrichmentGroupSet(panoptes_resource).add_enrichment_group('non_PanoptesEnrichmentGroup_obj')

        enrichment_group_set2 = PanoptesEnrichmentGroupSet(panoptes_resource)
        enrichment_group3 = PanoptesEnrichmentGroup('interface', interface_validation_object, 300, 60)

        with self.assertRaises(AssertionError):
            enrichment_group_set2.add_enrichment_group(enrichment_group3)

        self.assertFalse(enrichment_group_set1 == enrichment_group1)
        self.assertFalse(enrichment_group_set1 == enrichment_group_set2)

<<<<<<< HEAD
#     @patch('time.time', mock_time)
#     @patch('yahoo_panoptes.framework.resources.time', mock_time)
#     def test_multi_enrichment_group_set(self):
#         interface_validation_object = PanoptesEnrichmentInterfaceSchemaValidator()
#         neighbor_validation_object = PanoptesEnrichmentNeighborSchemaValidator()
#
#         panoptes_resource = self.__panoptes_resource
#
#         multi_enrichment_results_data = \
#             {
#                 "group_sets": [
#                     {
#                         "enrichment": [
#                             {
#                                 "data": [
#                                     {
#                                         "host_name": {
#                                             "mac": "aa:bb:cc:dd:ee:ff",
#                                             "property": "Test Property",
#                                             "vlan_id": 501
#                                         }
#                                     },
#                                     {
#                                         "host_name01": {
#                                             "mac": "aa:bb:cc:dd:ee:ff",
#                                             "property": "Test Property",
#                                             "vlan_id": 502
#                                         }
#                                     }
#                                 ],
#                                 "metadata": {
#                                     "_enrichment_group_creation_timestamp": mock_time.return_value,
#                                     "_enrichment_ttl": 600,
#                                     "_execute_frequency": 120
#                                 },
#                                 "namespace": "neighbor"
#                             },
#                             {
#                                 "data": [
#                                     {
#                                         "int_001": {
#                                             "index": 1,
#                                             "speed": 1000,
#                                             "status": "up"
#                                         }
#                                     }
#                                 ],
#                                 "metadata": {
#                                     "_enrichment_group_creation_timestamp": mock_time.return_value,
#                                     "_enrichment_ttl": 300,
#                                     "_execute_frequency": 60
#                                 },
#                                 "namespace": "interface"
#                             }
#                         ],
#                         "enrichment_group_set_creation_timestamp": mock_time.return_value,
#                         "resource": {
#                             "resource_class": "test_class",
#                             "resource_creation_timestamp": mock_time.return_value,
#                             "resource_endpoint": "test_endpoint01",
#                             "resource_id": "test_resource_id01",
#                             "resource_metadata": {
#                                 "_resource_ttl": "604800"
#                             },
#                             "resource_plugin": "test_plugin",
#                             "resource_site": "test_site",
#                             "resource_subclass": "test_subclass",
#                             "resource_type": "test_type"
#                         }
#                     },
#                     {
#                         "enrichment": [
#                             {
#                                 "data": [
#                                     {
#                                         "int_001": {
#                                             "index": 1,
#                                             "speed": 1000,
#                                             "status": "up"
#                                         }
#                                     }
#                                 ],
#                                 "metadata": {
#                                     "_enrichment_group_creation_timestamp": mock_time.return_value,
#                                     "_enrichment_ttl": 300,
#                                     "_execute_frequency": 60
#                                 },
#                                 "namespace": "interface"
#                             },
#                             {
#                                 "data": [
#                                     {
#                                         "host_name": {
#                                             "mac": "aa:bb:cc:dd:ee:ff",
#                                             "property": "Test Property",
#                                             "vlan_id": 501
#                                         }
#                                     }
#                                 ],
#                                 "metadata": {
#                                     "_enrichment_group_creation_timestamp": mock_time.return_value,
#                                     "_enrichment_ttl": 600,
#                                     "_execute_frequency": 120
#                                 },
#                                 "namespace": "neighbor"
#                             }
#                         ],
#                         "enrichment_group_set_creation_timestamp": mock_time.return_value,
#                         "resource": {
#                             "resource_class": "test",
#                             "resource_creation_timestamp": mock_time.return_value,
#                             "resource_endpoint": "test",
#                             "resource_id": "test",
#                             "resource_metadata": {
#                                 "_resource_ttl": "604800",
#                                 "test": "test"
#                             },
#                             "resource_plugin": "test",
#                             "resource_site": "test",
#                             "resource_subclass": "test",
#                             "resource_type": "test"
#                         }
#                     }
#                 ]
#             }
#
#         enrichment_set1 = PanoptesEnrichmentSet('int_001')
#         enrichment_set1.add('speed', 1000)
#         enrichment_set1.add('index', 0o01)
#         enrichment_set1.add('status', 'up')
#
#         enrichment_group1 = PanoptesEnrichmentGroup('interface', interface_validation_object, 300, 60)
#         enrichment_group1.add_enrichment_set(enrichment_set1)
#
#         enrichment_set3 = PanoptesEnrichmentSet('host_name')
#         enrichment_set3.add('vlan_id', 501)
#         enrichment_set3.add('property', 'Test Property')
#         enrichment_set3.add('mac', 'aa:bb:cc:dd:ee:ff')
#
#         enrichment_group2 = PanoptesEnrichmentGroup('neighbor', neighbor_validation_object, 600, 120)
#         enrichment_group2.add_enrichment_set(enrichment_set3)
#
#         enrichment_group_set1 = PanoptesEnrichmentGroupSet(panoptes_resource)
#         enrichment_group_set1.add_enrichment_group(enrichment_group1)
#         enrichment_group_set1.add_enrichment_group(enrichment_group2)
#
#         panoptes_resource01 = PanoptesResource(resource_site='test_site',
#                                                resource_class='test_class',
#                                                resource_subclass='test_subclass',
#                                                resource_type='test_type',
#                                                resource_id='test_resource_id01',
#                                                resource_endpoint='test_endpoint01',
#                                                resource_plugin='test_plugin')
#
#         panoptes_resource02 = PanoptesResource(resource_site='test_site',
#                                                resource_class='test_class',
#                                                resource_subclass='test_subclass',
#                                                resource_type='test_type',
#                                                resource_id='test_resource_id02',
#                                                resource_endpoint='test_endpoint02',
#                                                resource_plugin='test_plugin')
#
#         enrichment_set4 = PanoptesEnrichmentSet('host_name01')
#         enrichment_set4.add('vlan_id', 502)
#         enrichment_set4.add('property', 'Test Property')
#         enrichment_set4.add('mac', 'aa:bb:cc:dd:ee:ff')
#
#         enrichment_group3 = PanoptesEnrichmentGroup('neighbor', neighbor_validation_object, 600, 120)
#         enrichment_group3.add_enrichment_set(enrichment_set3)
#         enrichment_group3.add_enrichment_set(enrichment_set4)
#
#         enrichment_group_set2 = PanoptesEnrichmentGroupSet(panoptes_resource01)
#         enrichment_group_set2.add_enrichment_group(enrichment_group1)
#         enrichment_group_set2.add_enrichment_group(enrichment_group3)
#
#         multi_enrichment_group_set = PanoptesEnrichmentMultiGroupSet()
#         multi_enrichment_group_set.add_enrichment_group_set(enrichment_group_set1)
#         multi_enrichment_group_set.add_enrichment_group_set(enrichment_group_set2)
#
#         multi_enrichment_group_set_repr = \
#             "PanoptesEnrichmentMultiGroupSet({{'group_sets': set([PanoptesEnrichmentGroupSet({{" \
#             "'enrichment_group_set_creation_timestamp': {:.5f}, 'resource': plugin|test_plugin|" \
#             "site|test_site|class|test_class|subclass|test_subclass|type|test_type|id|test_resource_id01|" \
#             "endpoint|test_endpoint01, 'enrichment': set([PanoptesEnrichmentGroup({{'data': set([" \
#             "PanoptesEnrichmentSet({{'int_001': {{'status': 'up', 'index': 1, 'speed': 1000}}}})]), " \
#             "'namespace': 'interface', 'metadata': {{'_enrichment_group_creation_timestamp': {:.5f}, " \
#             "'_enrichment_ttl': 300, '_execute_frequency': 60}}}}), PanoptesEnrichmentGroup({{" \
#             "'data': set([PanoptesEnrichmentSet({{'host_name': {{" \
#             "'mac': 'aa:bb:cc:dd:ee:ff', 'property': 'Test Property', " \
#             "'vlan_id': 501}}}}), PanoptesEnrichmentSet({{'host_name01': {{'mac': 'aa:bb:cc:dd:ee:ff', " \
#             "'property': 'Test Property', 'vlan_id': 502}}}})]), 'namespace': 'neighbor', 'metadata': {{" \
#             "'_enrichment_group_creation_timestamp': {:.5f}, '_enrichment_ttl': 600, " \
#             "'_execute_frequency': 120}}}})])}}), PanoptesEnrichmentGroupSet({{" \
#             "'enrichment_group_set_creation_timestamp': {:.5f}, 'resource': plugin|test|site|test|" \
#             "class|test|subclass|test|type|test|id|test|endpoint|test, 'enrichment': set([PanoptesEnrichmentGroup({{" \
#             "'data': set([PanoptesEnrichmentSet({{'int_001': {{'status': 'up', 'index': 1, 'speed': 1000}}}})]), " \
#             "'namespace': 'interface', 'metadata': {{'_enrichment_group_creation_timestamp': {:.5f}, " \
#             "'_enrichment_ttl': 300, '_execute_frequency': 60}}}}), PanoptesEnrichmentGroup({{'data': set([" \
#             "PanoptesEnrichmentSet({{'host_name': {{'mac': 'aa:bb:cc:dd:ee:ff', 'property': 'Test Property', " \
#             "'vlan_id': 501}}}})]), 'namespace': 'neighbor', 'metadata': {{'_enrichment_group_creation_timestamp': " \
#             "{:.5f}, '_enrichment_ttl': 600, '_execute_frequency': 120}}}})])}})])}})".format(
#                 mock_time.return_value,
#                 mock_time.return_value,
#                 mock_time.return_value,
#                 mock_time.return_value,
#                 mock_time.return_value,
#                 mock_time.return_value)
#
#         self.assertEquals(repr(multi_enrichment_group_set), multi_enrichment_group_set_repr)
#
#         self.assertEquals(len(multi_enrichment_group_set.enrichment_group_sets), 2)
#
#         self.assertEquals(ordered(json.loads(multi_enrichment_group_set.json())),
#                           ordered(multi_enrichment_results_data))
#
#         self.assertEquals(len(multi_enrichment_group_set), 2)
#
#         multi_enrichment_group_set.add_enrichment_group_set(enrichment_group_set2)
#         self.assertEquals(len(multi_enrichment_group_set), 2)
#
#         enrichment_group_set3 = PanoptesEnrichmentGroupSet(panoptes_resource02)
#         enrichment_group_set3.add_enrichment_group(enrichment_group1)
#         multi_enrichment_group_set.add_enrichment_group_set(enrichment_group_set3)
#         self.assertEquals(len(multi_enrichment_group_set), 3)
#
#         with self.assertRaises(AssertionError):
#             multi_enrichment_group_set.add_enrichment_group_set('non_enrichment_group')
#
#         enrichment_group_set3 = PanoptesEnrichmentGroupSet(panoptes_resource01)
#         with self.assertRaises(AssertionError):
#             multi_enrichment_group_set.add_enrichment_group_set(enrichment_group_set3)
#
#
# class TestPanoptesEnrichmentCacheStore(unittest.TestCase):
#     @patch('redis.StrictRedis', PanoptesMockRedis)
#     @patch('time.time', mock_time)
#     def setUp(self):
#         self.my_dir, self.panoptes_test_conf_file = _get_test_conf_file()
#         self._panoptes_context = PanoptesContext(self.panoptes_test_conf_file,
#                                                  key_value_store_class_list=[PanoptesEnrichmentCacheKeyValueStore,
#                                                                              PanoptesResourcesKeyValueStore])
#
#         self._enrichment_kv = self._panoptes_context.get_kv_store(PanoptesEnrichmentCacheKeyValueStore)
#
#         self._panoptes_resource = PanoptesResource(resource_site='test_site',
#                                                    resource_class='test_class',
#                                                    resource_subclass='test_subclass',
#                                                    resource_type='test_type',
#                                                    resource_id='test_resource_id',
#                                                    resource_endpoint='test_endpoint',
#                                                    resource_plugin='test_plugin')
#
#         interface_validation_object = PanoptesEnrichmentInterfaceSchemaValidator()
#         neighbor_validation_object = PanoptesEnrichmentNeighborSchemaValidator()
#
#         enrichment_set1 = PanoptesEnrichmentSet('int_001')
#         enrichment_set1.add('speed', 1000)
#         enrichment_set1.add('index', 0o01)
#         enrichment_set1.add('status', 'up')
#
#         enrichment_set2 = PanoptesEnrichmentSet('int_002')
#         enrichment_set2.add('speed', 1000)
#         enrichment_set2.add('index', 0o02)
#         enrichment_set2.add('status', 'down')
#
#         enrichment_group1 = PanoptesEnrichmentGroup('interface', interface_validation_object, 300, 60)
#         enrichment_group1.add_enrichment_set(enrichment_set1)
#         enrichment_group1.add_enrichment_set(enrichment_set2)
#
#         enrichment_set3 = PanoptesEnrichmentSet('host_name')
#         enrichment_set3.add('vlan_id', 501)
#         enrichment_set3.add('property', 'Test Property')
#         enrichment_set3.add('mac', 'aa:bb:cc:dd:ee:ff')
#
#         enrichment_group2 = PanoptesEnrichmentGroup('neighbor', neighbor_validation_object, 600, 120)
#         enrichment_group2.add_enrichment_set(enrichment_set3)
#
#         self.enrichment_group_set1 = PanoptesEnrichmentGroupSet(self._panoptes_resource)
#         self.enrichment_group_set1.add_enrichment_group(enrichment_group1)
#         self.enrichment_group_set1.add_enrichment_group(enrichment_group2)
#
#         self._panoptes_resource01 = PanoptesResource(resource_site='test_site',
#                                                      resource_class='test_class',
#                                                      resource_subclass='test_subclass',
#                                                      resource_type='test_type',
#                                                      resource_id='test_resource_id01',
#                                                      resource_endpoint='test_endpoint01',
#                                                      resource_plugin='test_plugin')
#
#         enrichment_set4 = PanoptesEnrichmentSet('host_name01')
#         enrichment_set4.add('vlan_id', 502)
#         enrichment_set4.add('property', 'Test Property')
#         enrichment_set4.add('mac', 'aa:bb:cc:dd:ee:ff')
#
#         enrichment_group3 = PanoptesEnrichmentGroup('neighbor', neighbor_validation_object, 600, 120)
#         enrichment_group3.add_enrichment_set(enrichment_set3)
#         enrichment_group3.add_enrichment_set(enrichment_set4)
#
#         self.enrichment_group_set2 = PanoptesEnrichmentGroupSet(self._panoptes_resource01)
#         self.enrichment_group_set2.add_enrichment_group(enrichment_group1)
#         self.enrichment_group_set2.add_enrichment_group(enrichment_group3)
#
#         self._multi_enrichment_group_set = PanoptesEnrichmentMultiGroupSet()
#         self._multi_enrichment_group_set.add_enrichment_group_set(self.enrichment_group_set1)
#         self._multi_enrichment_group_set.add_enrichment_group_set(self.enrichment_group_set2)
#
#     @patch('time.time', mock_time)
#     def test_panoptes_enrichment_set(self):
#         enrichment_set1 = PanoptesEnrichmentSet('int_001')
#         enrichment_set1.add('speed', 1000)
#         enrichment_set1.add('index', 0o01)
#         enrichment_set1.add('status', 'up')
#         self.assertEquals(enrichment_set1.json(),
#                           '{"int_001": {"index": 1, "speed": 1000, "status": "up"}}')
#         self.assertEquals(repr(enrichment_set1),
#                           "PanoptesEnrichmentSet({'int_001': {'status': 'up', 'index': 1, 'speed': 1000}})")
#
#         enrichment_set2 = PanoptesEnrichmentSet('int_002')
#         enrichment_set2.add('speed', 1000)
#         enrichment_set2.add('index', 0o02)
#         enrichment_set2.add('status', 'down')
#
#         interface_validation_object = PanoptesEnrichmentInterfaceSchemaValidator()
#         enrichment_group1 = PanoptesEnrichmentGroup('interface', interface_validation_object, 300, 60)
#
#         self.assertFalse(enrichment_set1 == enrichment_group1)
#         self.assertFalse(enrichment_set1 == enrichment_set2)
#
#     @patch('time.time', mock_time)
#     def test_panoptes_enrichment_group(self):
#         interface_validation_object = PanoptesEnrichmentInterfaceSchemaValidator()
#         enrichment_group1 = PanoptesEnrichmentGroup('interface', interface_validation_object, 300, 60)
#         self.assertEquals(enrichment_group1.enrichment_schema, PanoptesEnrichmentInterfaceSchemaValidator.schema)
#         self.assertEquals(repr(enrichment_group1), "PanoptesEnrichmentGroup({{'data': set([]), "
#                                                    "'namespace': 'interface', "
#                                                    "'metadata': {{"
#                                                    "'_enrichment_group_creation_timestamp': {:.5f}, "
#                                                    "'_enrichment_ttl': 300, "
#                                                    "'_execute_frequency': 60}}}})".format(mock_time.return_value))
#
#         enrichment_set1 = PanoptesEnrichmentSet('int_001')
#         enrichment_set1.add('speed', 1000)
#         enrichment_set1.add('index', 0o01)
#         enrichment_set1.add('status', 'up')
#
#         self.assertFalse(enrichment_group1 == enrichment_set1)
#
#         enrichment_group2 = PanoptesEnrichmentGroup('interface', interface_validation_object, 300, 60)
#         enrichment_group3 = PanoptesEnrichmentGroup('other_namespace', interface_validation_object, 300, 60)
#         self.assertTrue(enrichment_group1 == enrichment_group2)
#         self.assertFalse(enrichment_group1 == enrichment_group3)
#
#     @patch('time.time', mock_time)
#     def test_store_enrichment_data_enrichment_group_set(self):
#         interface_result_data = \
#             {
#                 "data": {
#                     "int_001": {
#                         "index": 1,
#                         "speed": 1000,
#                         "status": "up"
#                     },
#                     "int_002": {
#                         "index": 2,
#                         "speed": 1000,
#                         "status": "down"
#                     }
#                 },
#                 "metadata": {
#                     "_enrichment_group_creation_timestamp": mock_time.return_value,
#                     "_enrichment_ttl": 300,
#                     "_execute_frequency": 60
#                 }
#             }
#
#         neighbor_result_data = \
#             {
#                 "data": {
#                     "host_name": {
#                         "mac": "aa:bb:cc:dd:ee:ff",
#                         "property": "Test Property",
#                         "vlan_id": 501
#                     }
#                 },
#                 "metadata": {
#                     "_enrichment_group_creation_timestamp": mock_time.return_value,
#                     "_enrichment_ttl": 600,
#                     "_execute_frequency": 120
#                 }
#             }
#
#         _store_enrichment_data(self._panoptes_context, self.enrichment_group_set1, 'PanoptesPluginInfo')
#
#         self.assertNotEquals(ordered(interface_result_data),
#                              ordered(json.loads(self._enrichment_kv.get('test_resource_id:neighbor'))))
#
#         self.assertEquals(ordered(interface_result_data),
#                           ordered(json.loads(self._enrichment_kv.get('test_resource_id:interface'))))
#
#         self.assertEquals(ordered(neighbor_result_data),
#                           ordered(json.loads(self._enrichment_kv.get('test_resource_id:neighbor'))))
#
#     def test_store_enrichment_data_enrichment_multi_group_set(self):
#
#         enrichment_result_keys = ['test_resource_id01:interface', 'test_resource_id01:neighbor',
#                                   'test_resource_id:interface', 'test_resource_id:neighbor']
#
#         neighbor_result_data = \
#             {"data": {"host_name": {"mac": "aa:bb:cc:dd:ee:ff", "property": "Test Property", "vlan_id": 501},
#                       "host_name01": {"mac": "aa:bb:cc:dd:ee:ff", "property": "Test Property", "vlan_id": 502}},
#              "metadata": {"_enrichment_group_creation_timestamp": mock_time.return_value, "_enrichment_ttl": 600,
#                           "_execute_frequency": 120}}
#
#         _store_enrichment_data(self._panoptes_context, self._multi_enrichment_group_set, 'PanoptesPluginInfo')
#
#         self.assertEquals(enrichment_result_keys, self._enrichment_kv.find_keys('*'))
#
#         self.assertEquals(ordered(neighbor_result_data),
#                           ordered(json.loads(self._enrichment_kv.get('test_resource_id01:neighbor'))))
#
#         self.assertNotEquals(ordered(neighbor_result_data),
#                              ordered(json.loads(self._enrichment_kv.get('test_resource_id01:interface'))))
#
#     @patch('yahoo_panoptes.enrichment.enrichment_plugin_agent.PanoptesPluginWithEnrichmentRunner', create_auto_spec=True)
#     @patch('yahoo_panoptes.framework.resources.PanoptesResourceStore.get_resource')
#     @patch('yahoo_panoptes.enrichment.enrichment_plugin_agent.PanoptesEnrichmentTaskContext')
#     def test_enrichment_plugin_task_is_executed(self, task_context, resource, enrichment_runner):
#
#         task_context.return_value = self._panoptes_context
#         resource.return_value = self._panoptes_resource
#
#         # Test Exception is Thrown on failure to create PanoptesEnrichmentTaskContext
#         task_context.side_effect = Exception()
#         with self.assertRaises(SystemExit):
#             enrichment_plugin_task('name', 'key')
#         task_context.side_effect = None
#
#         # Test Exception is Thrown on failure to create / run plugin
#         enrichment_runner.side_effect = Exception()
#         enrichment_plugin_task('name', 'key')
#         enrichment_runner.execute_plugin.assert_not_called()
#         enrichment_runner.side_effect = None
#
#         # Test Enrichment Is Executed
#         enrichment_plugin_task('name', 'key')
#         enrichment_runner.assert_called()
#         enrichment_runner().execute_plugin.assert_called_once()
=======
    @patch('time.time', mock_time)
    @patch('yahoo_panoptes.framework.resources.time', mock_time)
    def test_multi_enrichment_group_set(self):
        interface_validation_object = PanoptesEnrichmentInterfaceSchemaValidator()
        neighbor_validation_object = PanoptesEnrichmentNeighborSchemaValidator()

        panoptes_resource = self.__panoptes_resource

        multi_enrichment_results_data = \
            {
                "group_sets": [
                    {
                        "enrichment": [
                            {
                                "data": [
                                    {
                                        "host_name": {
                                            "mac": "aa:bb:cc:dd:ee:ff",
                                            "property": "Test Property",
                                            "vlan_id": 501
                                        }
                                    },
                                    {
                                        "host_name01": {
                                            "mac": "aa:bb:cc:dd:ee:ff",
                                            "property": "Test Property",
                                            "vlan_id": 502
                                        }
                                    }
                                ],
                                "metadata": {
                                    "_enrichment_group_creation_timestamp": mock_time.return_value,
                                    "_enrichment_ttl": 600,
                                    "_execute_frequency": 120
                                },
                                "namespace": "neighbor"
                            },
                            {
                                "data": [
                                    {
                                        "int_001": {
                                            "index": 1,
                                            "speed": 1000,
                                            "status": "up"
                                        }
                                    }
                                ],
                                "metadata": {
                                    "_enrichment_group_creation_timestamp": mock_time.return_value,
                                    "_enrichment_ttl": 300,
                                    "_execute_frequency": 60
                                },
                                "namespace": "interface"
                            }
                        ],
                        "enrichment_group_set_creation_timestamp": mock_time.return_value,
                        "resource": {
                            "resource_class": "test_class",
                            "resource_creation_timestamp": mock_time.return_value,
                            "resource_endpoint": "test_endpoint01",
                            "resource_id": "test_resource_id01",
                            "resource_metadata": {
                                "_resource_ttl": "604800"
                            },
                            "resource_plugin": "test_plugin",
                            "resource_site": "test_site",
                            "resource_subclass": "test_subclass",
                            "resource_type": "test_type"
                        }
                    },
                    {
                        "enrichment": [
                            {
                                "data": [
                                    {
                                        "int_001": {
                                            "index": 1,
                                            "speed": 1000,
                                            "status": "up"
                                        }
                                    }
                                ],
                                "metadata": {
                                    "_enrichment_group_creation_timestamp": mock_time.return_value,
                                    "_enrichment_ttl": 300,
                                    "_execute_frequency": 60
                                },
                                "namespace": "interface"
                            },
                            {
                                "data": [
                                    {
                                        "host_name": {
                                            "mac": "aa:bb:cc:dd:ee:ff",
                                            "property": "Test Property",
                                            "vlan_id": 501
                                        }
                                    }
                                ],
                                "metadata": {
                                    "_enrichment_group_creation_timestamp": mock_time.return_value,
                                    "_enrichment_ttl": 600,
                                    "_execute_frequency": 120
                                },
                                "namespace": "neighbor"
                            }
                        ],
                        "enrichment_group_set_creation_timestamp": mock_time.return_value,
                        "resource": {
                            "resource_class": "test",
                            "resource_creation_timestamp": mock_time.return_value,
                            "resource_endpoint": "test",
                            "resource_id": "test",
                            "resource_metadata": {
                                "_resource_ttl": "604800",
                                "test": "test"
                            },
                            "resource_plugin": "test",
                            "resource_site": "test",
                            "resource_subclass": "test",
                            "resource_type": "test"
                        }
                    }
                ]
            }

        enrichment_set1 = PanoptesEnrichmentSet('int_001')
        enrichment_set1.add('speed', 1000)
        enrichment_set1.add('index', 001)
        enrichment_set1.add('status', 'up')

        enrichment_group1 = PanoptesEnrichmentGroup('interface', interface_validation_object, 300, 60)
        enrichment_group1.add_enrichment_set(enrichment_set1)

        enrichment_set3 = PanoptesEnrichmentSet('host_name')
        enrichment_set3.add('vlan_id', 501)
        enrichment_set3.add('property', 'Test Property')
        enrichment_set3.add('mac', 'aa:bb:cc:dd:ee:ff')

        enrichment_group2 = PanoptesEnrichmentGroup('neighbor', neighbor_validation_object, 600, 120)
        enrichment_group2.add_enrichment_set(enrichment_set3)

        enrichment_group_set1 = PanoptesEnrichmentGroupSet(panoptes_resource)
        enrichment_group_set1.add_enrichment_group(enrichment_group1)
        enrichment_group_set1.add_enrichment_group(enrichment_group2)

        panoptes_resource01 = PanoptesResource(resource_site='test_site',
                                               resource_class='test_class',
                                               resource_subclass='test_subclass',
                                               resource_type='test_type',
                                               resource_id='test_resource_id01',
                                               resource_endpoint='test_endpoint01',
                                               resource_plugin='test_plugin')

        panoptes_resource02 = PanoptesResource(resource_site='test_site',
                                               resource_class='test_class',
                                               resource_subclass='test_subclass',
                                               resource_type='test_type',
                                               resource_id='test_resource_id02',
                                               resource_endpoint='test_endpoint02',
                                               resource_plugin='test_plugin')

        enrichment_set4 = PanoptesEnrichmentSet('host_name01')
        enrichment_set4.add('vlan_id', 502)
        enrichment_set4.add('property', 'Test Property')
        enrichment_set4.add('mac', 'aa:bb:cc:dd:ee:ff')

        enrichment_group3 = PanoptesEnrichmentGroup('neighbor', neighbor_validation_object, 600, 120)
        enrichment_group3.add_enrichment_set(enrichment_set3)
        enrichment_group3.add_enrichment_set(enrichment_set4)

        enrichment_group_set2 = PanoptesEnrichmentGroupSet(panoptes_resource01)
        enrichment_group_set2.add_enrichment_group(enrichment_group1)
        enrichment_group_set2.add_enrichment_group(enrichment_group3)

        multi_enrichment_group_set = PanoptesEnrichmentMultiGroupSet()
        multi_enrichment_group_set.add_enrichment_group_set(enrichment_group_set1)
        multi_enrichment_group_set.add_enrichment_group_set(enrichment_group_set2)

        multi_enrichment_group_set_repr = "PanoptesEnrichmentMultiGroupSet[PanoptesEnrichmentGroupSet[resource:" \
                                          "plugin|test_plugin|site|test_site|class|test_class|subclass|test_subclass" \
                                          "|type|test_type|id|test_resource_id01|endpoint|test_endpoint01," \
                                          "enrichment_group_set_creation_timestamp:{}," \
                                          "PanoptesEnrichmentGroup[namespace:interface,enrichment_ttl:300," \
                                          "execute_frequency:60,enrichment_group_creation_timestamp:{}," \
                                          "PanoptesEnrichmentSet[int_001[status:up,index:1,speed:1000]]]," \
                                          "PanoptesEnrichmentGroup[namespace:neighbor,enrichment_ttl:600," \
                                          "execute_frequency:120,enrichment_group_creation_timestamp:{}," \
                                          "PanoptesEnrichmentSet[host_name[mac:aa:bb:cc:dd:ee:ff,property:" \
                                          "Test Property,vlan_id:501]],PanoptesEnrichmentSet[host_name01" \
                                          "[mac:aa:bb:cc:dd:ee:ff,property:Test Property,vlan_id:502]]]]," \
                                          "PanoptesEnrichmentGroupSet[resource:plugin|test|site|test|class|test|" \
                                          "subclass|test|type|test|id|test|endpoint|test," \
                                          "enrichment_group_set_creation_timestamp:{}," \
                                          "PanoptesEnrichmentGroup[namespace:interface,enrichment_ttl:300," \
                                          "execute_frequency:60,enrichment_group_creation_timestamp:{}," \
                                          "PanoptesEnrichmentSet[int_001[status:up,index:1,speed:1000]]]," \
                                          "PanoptesEnrichmentGroup[namespace:neighbor,enrichment_ttl:600," \
                                          "execute_frequency:120,enrichment_group_creation_timestamp:{}," \
                                          "PanoptesEnrichmentSet[host_name[mac:aa:bb:cc:dd:ee:ff,property:" \
                                          "Test Property,vlan_id:501]]]]]".format(mock_time.return_value,
                                                                                  mock_time.return_value,
                                                                                  mock_time.return_value,
                                                                                  mock_time.return_value,
                                                                                  mock_time.return_value,
                                                                                  mock_time.return_value)

        self.assertEquals(repr(multi_enrichment_group_set), multi_enrichment_group_set_repr)

        self.assertEquals(len(multi_enrichment_group_set.enrichment_group_sets), 2)

        self.assertEquals(ordered(json.loads(multi_enrichment_group_set.json())),
                          ordered(multi_enrichment_results_data))

        self.assertEquals(len(multi_enrichment_group_set), 2)

        multi_enrichment_group_set.add_enrichment_group_set(enrichment_group_set2)
        self.assertEquals(len(multi_enrichment_group_set), 2)

        enrichment_group_set3 = PanoptesEnrichmentGroupSet(panoptes_resource02)
        enrichment_group_set3.add_enrichment_group(enrichment_group1)
        multi_enrichment_group_set.add_enrichment_group_set(enrichment_group_set3)
        self.assertEquals(len(multi_enrichment_group_set), 3)

        with self.assertRaises(AssertionError):
            multi_enrichment_group_set.add_enrichment_group_set('non_enrichment_group')

        enrichment_group_set3 = PanoptesEnrichmentGroupSet(panoptes_resource01)
        with self.assertRaises(AssertionError):
            multi_enrichment_group_set.add_enrichment_group_set(enrichment_group_set3)


class TestPanoptesEnrichmentCacheStore(unittest.TestCase):
    @patch('redis.StrictRedis', PanoptesMockRedis)
    @patch('time.time', mock_time)
    def setUp(self):
        self.my_dir, self.panoptes_test_conf_file = _get_test_conf_file()
        self._panoptes_context = PanoptesContext(self.panoptes_test_conf_file,
                                                 key_value_store_class_list=[PanoptesEnrichmentCacheKeyValueStore,
                                                                             PanoptesResourcesKeyValueStore])

        self._enrichment_kv = self._panoptes_context.get_kv_store(PanoptesEnrichmentCacheKeyValueStore)

        self._panoptes_resource = PanoptesResource(resource_site='test_site',
                                                   resource_class='test_class',
                                                   resource_subclass='test_subclass',
                                                   resource_type='test_type',
                                                   resource_id='test_resource_id',
                                                   resource_endpoint='test_endpoint',
                                                   resource_plugin='test_plugin')

        interface_validation_object = PanoptesEnrichmentInterfaceSchemaValidator()
        neighbor_validation_object = PanoptesEnrichmentNeighborSchemaValidator()

        enrichment_set1 = PanoptesEnrichmentSet('int_001')
        enrichment_set1.add('speed', 1000)
        enrichment_set1.add('index', 001)
        enrichment_set1.add('status', 'up')

        enrichment_set2 = PanoptesEnrichmentSet('int_002')
        enrichment_set2.add('speed', 1000)
        enrichment_set2.add('index', 002)
        enrichment_set2.add('status', 'down')

        enrichment_group1 = PanoptesEnrichmentGroup('interface', interface_validation_object, 300, 60)
        enrichment_group1.add_enrichment_set(enrichment_set1)
        enrichment_group1.add_enrichment_set(enrichment_set2)

        enrichment_set3 = PanoptesEnrichmentSet('host_name')
        enrichment_set3.add('vlan_id', 501)
        enrichment_set3.add('property', 'Test Property')
        enrichment_set3.add('mac', 'aa:bb:cc:dd:ee:ff')

        enrichment_group2 = PanoptesEnrichmentGroup('neighbor', neighbor_validation_object, 600, 120)
        enrichment_group2.add_enrichment_set(enrichment_set3)

        self.enrichment_group_set1 = PanoptesEnrichmentGroupSet(self._panoptes_resource)
        self.enrichment_group_set1.add_enrichment_group(enrichment_group1)
        self.enrichment_group_set1.add_enrichment_group(enrichment_group2)

        self._panoptes_resource01 = PanoptesResource(resource_site='test_site',
                                                     resource_class='test_class',
                                                     resource_subclass='test_subclass',
                                                     resource_type='test_type',
                                                     resource_id='test_resource_id01',
                                                     resource_endpoint='test_endpoint01',
                                                     resource_plugin='test_plugin')

        enrichment_set4 = PanoptesEnrichmentSet('host_name01')
        enrichment_set4.add('vlan_id', 502)
        enrichment_set4.add('property', 'Test Property')
        enrichment_set4.add('mac', 'aa:bb:cc:dd:ee:ff')

        enrichment_group3 = PanoptesEnrichmentGroup('neighbor', neighbor_validation_object, 600, 120)
        enrichment_group3.add_enrichment_set(enrichment_set3)
        enrichment_group3.add_enrichment_set(enrichment_set4)

        self.enrichment_group_set2 = PanoptesEnrichmentGroupSet(self._panoptes_resource01)
        self.enrichment_group_set2.add_enrichment_group(enrichment_group1)
        self.enrichment_group_set2.add_enrichment_group(enrichment_group3)

        self._multi_enrichment_group_set = PanoptesEnrichmentMultiGroupSet()
        self._multi_enrichment_group_set.add_enrichment_group_set(self.enrichment_group_set1)
        self._multi_enrichment_group_set.add_enrichment_group_set(self.enrichment_group_set2)

    @patch('time.time', mock_time)
    def test_panoptes_enrichment_set(self):
        enrichment_set1 = PanoptesEnrichmentSet('int_001')
        enrichment_set1.add('speed', 1000)
        enrichment_set1.add('index', 001)
        enrichment_set1.add('status', 'up')
        self.assertEquals(enrichment_set1.json(),
                          '{"int_001": {"index": 1, "speed": 1000, "status": "up"}}')
        self.assertEquals(repr(enrichment_set1),
                          "PanoptesEnrichmentSet[int_001[status:up,index:1,speed:1000]]")

        enrichment_set2 = PanoptesEnrichmentSet('int_002')
        enrichment_set2.add('speed', 1000)
        enrichment_set2.add('index', 002)
        enrichment_set2.add('status', 'down')

        interface_validation_object = PanoptesEnrichmentInterfaceSchemaValidator()
        enrichment_group1 = PanoptesEnrichmentGroup('interface', interface_validation_object, 300, 60)

        self.assertFalse(enrichment_set1 == enrichment_group1)
        self.assertFalse(enrichment_set1 == enrichment_set2)

    @patch('time.time', mock_time)
    def test_panoptes_enrichment_group(self):
        interface_validation_object = PanoptesEnrichmentInterfaceSchemaValidator()
        enrichment_group1 = PanoptesEnrichmentGroup('interface', interface_validation_object, 300, 60)
        self.assertEquals(enrichment_group1.enrichment_schema, PanoptesEnrichmentInterfaceSchemaValidator.schema)
        self.assertEquals(repr(enrichment_group1), "PanoptesEnrichmentGroup[namespace:interface,"
                                                   "enrichment_ttl:300,execute_frequency:60,"
                                                   "enrichment_group_creation_timestamp:{}]".format(
                                                    mock_time.return_value))

        enrichment_set1 = PanoptesEnrichmentSet('int_001')
        enrichment_set1.add('speed', 1000)
        enrichment_set1.add('index', 001)
        enrichment_set1.add('status', 'up')

        self.assertFalse(enrichment_group1 == enrichment_set1)

        enrichment_group2 = PanoptesEnrichmentGroup('interface', interface_validation_object, 300, 60)
        enrichment_group3 = PanoptesEnrichmentGroup('other_namespace', interface_validation_object, 300, 60)
        self.assertTrue(enrichment_group1 == enrichment_group2)
        self.assertFalse(enrichment_group1 == enrichment_group3)

    @patch('time.time', mock_time)
    def test_store_enrichment_data_enrichment_group_set(self):
        interface_result_data = \
            {
                "data": {
                    "int_001": {
                        "index": 1,
                        "speed": 1000,
                        "status": "up"
                    },
                    "int_002": {
                        "index": 2,
                        "speed": 1000,
                        "status": "down"
                    }
                },
                "metadata": {
                    "_enrichment_group_creation_timestamp": mock_time.return_value,
                    "_enrichment_ttl": 300,
                    "_execute_frequency": 60
                }
            }

        neighbor_result_data = \
            {
                "data": {
                    "host_name": {
                        "mac": "aa:bb:cc:dd:ee:ff",
                        "property": "Test Property",
                        "vlan_id": 501
                    }
                },
                "metadata": {
                    "_enrichment_group_creation_timestamp": mock_time.return_value,
                    "_enrichment_ttl": 600,
                    "_execute_frequency": 120
                }
            }

        _store_enrichment_data(self._panoptes_context, self.enrichment_group_set1, 'PanoptesPluginInfo')

        self.assertNotEquals(ordered(interface_result_data),
                             ordered(json.loads(self._enrichment_kv.get('test_resource_id:neighbor'))))

        self.assertEquals(ordered(interface_result_data),
                          ordered(json.loads(self._enrichment_kv.get('test_resource_id:interface'))))

        self.assertEquals(ordered(neighbor_result_data),
                          ordered(json.loads(self._enrichment_kv.get('test_resource_id:neighbor'))))

    def test_store_enrichment_data_enrichment_multi_group_set(self):

        enrichment_result_keys = ['test_resource_id01:interface', 'test_resource_id01:neighbor',
                                  'test_resource_id:interface', 'test_resource_id:neighbor']

        neighbor_result_data = \
            {"data": {"host_name": {"mac": "aa:bb:cc:dd:ee:ff", "property": "Test Property", "vlan_id": 501},
                      "host_name01": {"mac": "aa:bb:cc:dd:ee:ff", "property": "Test Property", "vlan_id": 502}},
             "metadata": {"_enrichment_group_creation_timestamp": mock_time.return_value, "_enrichment_ttl": 600,
                          "_execute_frequency": 120}}

        _store_enrichment_data(self._panoptes_context, self._multi_enrichment_group_set, 'PanoptesPluginInfo')

        self.assertEquals(enrichment_result_keys, self._enrichment_kv.find_keys('*'))

        self.assertEquals(ordered(neighbor_result_data),
                          ordered(json.loads(self._enrichment_kv.get('test_resource_id01:neighbor'))))

        self.assertNotEquals(ordered(neighbor_result_data),
                             ordered(json.loads(self._enrichment_kv.get('test_resource_id01:interface'))))

    @patch('yahoo_panoptes.enrichment.enrichment_plugin_agent.PanoptesPluginWithEnrichmentRunner', create_auto_spec=True)
    @patch('yahoo_panoptes.framework.resources.PanoptesResourceStore.get_resource')
    @patch('yahoo_panoptes.enrichment.enrichment_plugin_agent.PanoptesEnrichmentTaskContext')
    def test_enrichment_plugin_task_is_executed(self, task_context, resource, enrichment_runner):

        task_context.return_value = self._panoptes_context
        resource.return_value = self._panoptes_resource

        # Test Exception is Thrown on failure to create PanoptesEnrichmentTaskContext
        task_context.side_effect = Exception()
        with self.assertRaises(SystemExit):
            enrichment_plugin_task('name', 'key')
        task_context.side_effect = None

        # Test Exception is Thrown on failure to create / run plugin
        enrichment_runner.side_effect = Exception()
        enrichment_plugin_task('name', 'key')
        enrichment_runner.execute_plugin.assert_not_called()
        enrichment_runner.side_effect = None

        # Test Enrichment Is Executed
        enrichment_plugin_task('name', 'key')
        enrichment_runner.assert_called()
        enrichment_runner().execute_plugin.assert_called_once()
>>>>>>> 285a1c7e
<|MERGE_RESOLUTION|>--- conflicted
+++ resolved
@@ -2,7 +2,6 @@
 Copyright 2018, Oath Inc.
 Licensed under the terms of the Apache 2.0 license. See LICENSE file in project root for terms.
 """
-
 import time
 import unittest
 import json
@@ -35,7 +34,7 @@
 
 def _get_test_conf_file():
     my_dir = os.path.dirname(os.path.realpath(__file__))
-    panoptes_test_conf_file = os.path.join(my_dir, 'config_files/test_panoptes_config.ini')
+    panoptes_test_conf_file = os.path.join(my_dir, u'config_files/test_panoptes_config.ini')
 
     return my_dir, panoptes_test_conf_file
 
@@ -73,58 +72,59 @@
 
 
 class TestEnrichmentFramework(unittest.TestCase):
-    @patch('yahoo_panoptes.framework.resources.time', mock_time)
+    @patch(u'yahoo_panoptes.framework.resources.time', mock_time)
     def setUp(self):
-        self.__panoptes_resource = PanoptesResource(resource_site='test', resource_class='test',
-                                                    resource_subclass='test',
-                                                    resource_type='test', resource_id='test', resource_endpoint='test',
-                                                    resource_plugin='test')
-        self.__panoptes_resource.add_metadata('test', 'test')
+        self.__panoptes_resource = PanoptesResource(resource_site=u'test', resource_class=u'test',
+                                                    resource_subclass=u'test',
+                                                    resource_type=u'test', resource_id=u'test',
+                                                    resource_endpoint=u'test',
+                                                    resource_plugin=u'test')
+        self.__panoptes_resource.add_metadata(u'test', u'test')
 
     def test_enrichment_set(self):
-        enrichment_set = PanoptesEnrichmentSet('int_001')
-        enrichment_set.add('speed', 1000)
-        enrichment_set.add('index', 0o01)
-        enrichment_set.add('status', 'up')
-        self.assertEquals(enrichment_set.key, 'int_001')
-        self.assertDictEqual(enrichment_set.value, {'status': 'up', 'index': 1, 'speed': 1000})
+        enrichment_set = PanoptesEnrichmentSet(u'int_001')
+        enrichment_set.add(u'speed', 1000)
+        enrichment_set.add(u'index', 0o01)
+        enrichment_set.add(u'status', u'up')
+        self.assertEquals(enrichment_set.key, u'int_001')
+        self.assertDictEqual(enrichment_set.value, {u'status': u'up', u'index': 1, u'speed': 1000})
         self.assertEquals(len(enrichment_set), 3)
 
-        enrichment_set1 = PanoptesEnrichmentSet('int_002', {'status': 'down', 'index': 2, 'speed': 1000})
-        self.assertEquals(enrichment_set1.key, 'int_002')
-        self.assertDictEqual(enrichment_set1.value, {'status': 'down', 'index': 2, 'speed': 1000})
-
-        with self.assertRaises(AssertionError):
-            PanoptesEnrichmentSet('int_001', 'string')
-
-        with self.assertRaises(AssertionError):
-            PanoptesEnrichmentSet('int_001', 100)
+        enrichment_set1 = PanoptesEnrichmentSet(u'int_002', {u'status': u'down', u'index': 2, u'speed': 1000})
+        self.assertEquals(enrichment_set1.key, u'int_002')
+        self.assertDictEqual(enrichment_set1.value, {u'status': u'down', u'index': 2, u'speed': 1000})
+
+        with self.assertRaises(AssertionError):
+            PanoptesEnrichmentSet(u'int_001', u'string')
+
+        with self.assertRaises(AssertionError):
+            PanoptesEnrichmentSet(u'int_001', 100)
 
     def test_enrichment_schema_validator(self):
         validator = PanoptesEnrichmentInterfaceSchemaValidator()
-        enrichment_set = PanoptesEnrichmentSet('int_001')
-        enrichment_set.add('speed', 1000)
-        enrichment_set.add('index', 0o01)
-        enrichment_set.add('status', 'up')
+        enrichment_set = PanoptesEnrichmentSet(u'int_001')
+        enrichment_set.add(u'speed', 1000)
+        enrichment_set.add(u'index', 0o01)
+        enrichment_set.add(u'status', u'up')
         self.assertTrue(validator.validate(enrichment_set))
 
-        enrichment_set.add('status', 0o1)
+        enrichment_set.add(u'status', 0o1)
         self.assertFalse(validator.validate(enrichment_set))
 
-    @patch('time.time', mock_time)
+    @patch(u'time.time', mock_time)
     def test_enrichment_group(self):
         interface_validation_object = PanoptesEnrichmentInterfaceSchemaValidator()
         neighbor_validation_object = PanoptesEnrichmentNeighborSchemaValidator()
 
         interface_data = \
-            '''{"data": [
+            u'''{"data": [
             {"int_001": {"index": 1, "speed": 1000, "status": "up"}},
             {"int_002": {"index": 2, "speed": 1000, "status": "down"}}],
             "metadata": {"_enrichment_group_creation_timestamp": %f, "_enrichment_ttl": 300, "_execute_frequency": 60},
             "namespace": "interface"}''' % mock_time.return_value
 
         neighbor_data = \
-            '''{"data": [{"host_name": {"mac": "aa:bb:cc:dd:ee:ff", "property": "Test Property", "vlan_id": 501}}],
+            u'''{"data": [{"host_name": {"mac": "aa:bb:cc:dd:ee:ff", "property": "Test Property", "vlan_id": 501}}],
             "metadata": {"_enrichment_group_creation_timestamp": %f, "_enrichment_ttl": 600, "_execute_frequency": 120},
             "namespace": "neighbor"}''' % mock_time.return_value
 
@@ -132,114 +132,115 @@
             PanoptesEnrichmentGroup(1, interface_validation_object, 300, 60)
 
         with self.assertRaises(AssertionError):
-            PanoptesEnrichmentGroup('interface', 'non_validation_object', 300, 60)
-
-        with self.assertRaises(AssertionError):
-            PanoptesEnrichmentGroup('interface', interface_validation_object, '300', 60)
-
-        with self.assertRaises(AssertionError):
-            PanoptesEnrichmentGroup('interface', interface_validation_object, 300, '60')
-
-        with self.assertRaises(AssertionError):
-            PanoptesEnrichmentGroup('interface', interface_validation_object, 0, 60)
-
-        with self.assertRaises(AssertionError):
-            PanoptesEnrichmentGroup('interface', interface_validation_object, 300, 0)
-
-        with self.assertRaises(AssertionError):
-            PanoptesEnrichmentGroup('interface', interface_validation_object, 300, 60).\
-                add_enrichment_set('not_PanoptesEnrichmentSet_obj')
-
-        enrichment_set1 = PanoptesEnrichmentSet('int_001')
-        enrichment_set1.add('speed', 1000)
-        enrichment_set1.add('index', 0o01)
-        enrichment_set1.add('status', 'up')
-
-        enrichment_set2 = PanoptesEnrichmentSet('int_002')
-        enrichment_set2.add('speed', 1000)
-        enrichment_set2.add('index', 0o02)
-        enrichment_set2.add('status', 'down')
-
-        enrichment_group1 = PanoptesEnrichmentGroup('interface', interface_validation_object, 300, 60)
+            PanoptesEnrichmentGroup(u'interface', u'non_validation_object', 300, 60)
+
+        with self.assertRaises(AssertionError):
+            PanoptesEnrichmentGroup(u'interface', interface_validation_object, u'300', 60)
+
+        with self.assertRaises(AssertionError):
+            PanoptesEnrichmentGroup(u'interface', interface_validation_object, 300, u'60')
+
+        with self.assertRaises(AssertionError):
+            PanoptesEnrichmentGroup(u'interface', interface_validation_object, 0, 60)
+
+        with self.assertRaises(AssertionError):
+            PanoptesEnrichmentGroup(u'interface', interface_validation_object, 300, 0)
+
+        with self.assertRaises(AssertionError):
+            PanoptesEnrichmentGroup(u'interface', interface_validation_object, 300, 60).\
+                add_enrichment_set(u'not_PanoptesEnrichmentSet_obj')
+
+        enrichment_set1 = PanoptesEnrichmentSet(u'int_001')
+        enrichment_set1.add(u'speed', 1000)
+        enrichment_set1.add(u'index', 0o01)
+        enrichment_set1.add(u'status', u'up')
+
+        enrichment_set2 = PanoptesEnrichmentSet(u'int_002')
+        enrichment_set2.add(u'speed', 1000)
+        enrichment_set2.add(u'index', 0o02)
+        enrichment_set2.add(u'status', u'down')
+
+        enrichment_group1 = PanoptesEnrichmentGroup(u'interface', interface_validation_object, 300, 60)
         enrichment_group1.add_enrichment_set(enrichment_set1)
         enrichment_group1.add_enrichment_set(enrichment_set2)
 
-        self.assertEqual(enrichment_group1.namespace, 'interface')
+        self.assertEqual(enrichment_group1.namespace, u'interface')
         self.assertEqual(enrichment_group1.enrichment_ttl, 300)
         self.assertEqual(enrichment_group1.execute_frequency, 60)
         self.assertEqual(enrichment_group1.enrichment_group_creation_timestamp, mock_time.return_value)
         self.assertEqual(ordered(json.loads(json.dumps(enrichment_group1.data, cls=PanoptesEnrichmentEncoder))),
-                         ordered(json.loads(interface_data)['data']))
+                         ordered(json.loads(interface_data)[u'data']))
         self.assertEqual(ordered(json.loads(enrichment_group1.json())), ordered(json.loads(interface_data)))
         self.assertEquals(len(enrichment_group1), 2)
 
-        enrichment_set3 = PanoptesEnrichmentSet('int_002')
-        enrichment_set3.add('speed', 1000)
-        enrichment_set3.add('index', 0o02)
-        enrichment_set3.add('status', 'down')
+        enrichment_set3 = PanoptesEnrichmentSet(u'int_002')
+        enrichment_set3.add(u'speed', 1000)
+        enrichment_set3.add(u'index', 0o02)
+        enrichment_set3.add(u'status', u'down')
 
         self.assertEqual(ordered(json.loads(enrichment_group1.json())), ordered(json.loads(interface_data)))
-        self.assertEqual(ordered(enrichment_group1.metadata), ordered(json.loads(interface_data)['metadata']))
+        self.assertEqual(ordered(enrichment_group1.metadata), ordered(json.loads(interface_data)[u'metadata']))
         self.assertEquals(len(enrichment_group1), 2)
 
-        test_metadata = json.loads(interface_data)['metadata']
-        test_metadata['metadata_key'] = 'metadata_value'
-
-        enrichment_group1.upsert_metadata('metadata_key', 'metadata_value')
+        test_metadata = json.loads(interface_data)[u'metadata']
+        test_metadata[u'metadata_key'] = u'metadata_value'
+
+        enrichment_group1.upsert_metadata(u'metadata_key', u'metadata_value')
         self.assertEqual(ordered(enrichment_group1.metadata), ordered(test_metadata))
-        enrichment_group1.upsert_metadata('ttl', 300)
+        enrichment_group1.upsert_metadata(u'ttl', 300)
         with self.assertRaises(ValueError):
-            enrichment_group1.upsert_metadata('_enrichment_ttl', 300)
-        with self.assertRaises(AssertionError):
-            enrichment_group1.upsert_metadata('metadata', {})
-        with self.assertRaises(AssertionError):
-            enrichment_group1.upsert_metadata('metadata', [])
-
-        enrichment_set4 = PanoptesEnrichmentSet('host_name')
-        enrichment_set4.add('vlan_id', 501)
-        enrichment_set4.add('property', 'Test Property')
-        enrichment_set4.add('mac', 'aa:bb:cc:dd:ee:ff')
-
-        enrichment_group2 = PanoptesEnrichmentGroup('neighbor', neighbor_validation_object, 600, 120)
+            enrichment_group1.upsert_metadata(u'_enrichment_ttl', 300)
+        with self.assertRaises(AssertionError):
+            enrichment_group1.upsert_metadata(u'metadata', {})
+        with self.assertRaises(AssertionError):
+            enrichment_group1.upsert_metadata(u'metadata', [])
+
+        enrichment_set4 = PanoptesEnrichmentSet(u'host_name')
+        enrichment_set4.add(u'vlan_id', 501)
+        enrichment_set4.add(u'property', u'Test Property')
+        enrichment_set4.add(u'mac', u'aa:bb:cc:dd:ee:ff')
+
+        enrichment_group2 = PanoptesEnrichmentGroup(u'neighbor', neighbor_validation_object, 600, 120)
         enrichment_group2.add_enrichment_set(enrichment_set4)
 
         self.assertEqual(ordered(json.loads(enrichment_group2.json())), ordered(json.loads(neighbor_data)))
         self.assertEquals(len(enrichment_group2), 1)
 
-        enrichment_set5 = PanoptesEnrichmentSet('host_name01')
-        enrichment_set5.add('vlan_id', 502)
-        enrichment_set5.add('property', 'Netops01.US')
-
-        enrichment_set6 = PanoptesEnrichmentSet('host_name02')
-        enrichment_set6.add('vlan_id', 503)
-        enrichment_set6.add('mac', 'aa:bb:cc:dd:ee:ff')
-
-        enrichment_group3 = PanoptesEnrichmentGroup('neighbor', neighbor_validation_object, 600, 120)
+        enrichment_set5 = PanoptesEnrichmentSet(u'host_name01')
+        enrichment_set5.add(u'vlan_id', 502)
+        enrichment_set5.add(u'property', u'Netops01.US')
+
+        enrichment_set6 = PanoptesEnrichmentSet(u'host_name02')
+        enrichment_set6.add(u'vlan_id', 503)
+        enrichment_set6.add(u'mac', u'aa:bb:cc:dd:ee:ff')
+
+        enrichment_group3 = PanoptesEnrichmentGroup(u'neighbor', neighbor_validation_object, 600, 120)
         enrichment_group3.add_enrichment_set(enrichment_set5)
         with self.assertRaises(AssertionError):
             enrichment_group3.add_enrichment_set(enrichment_set6)
 
-        interface_store_data = '{"int_001": {"index": 1, "speed": 1000, "status": "up"}, ' \
-                               '"int_002": {"index": 2, "speed": 1000, "status": "down"}}'
-
-        neighbor_store_data = '{"host_name": {"mac": "aa:bb:cc:dd:ee:ff", "property": "Test Property", "vlan_id": 501}}'
+        interface_store_data = u'{"int_001": {"index": 1, "speed": 1000, "status": "up"}, ' \
+                               u'"int_002": {"index": 2, "speed": 1000, "status": "down"}}'
+
+        neighbor_store_data = u'{"host_name": {"mac": "aa:bb:cc:dd:ee:ff", ' \
+                              u'"property": "Test Property", "vlan_id": 501}}'
 
         self.assertEquals(ordered(json.loads(enrichment_group1.serialize_data())),
                           ordered(json.loads(interface_store_data)))
         self.assertEquals(ordered(json.loads(enrichment_group2.serialize_data())),
                           ordered(json.loads(neighbor_store_data)))
 
-        enrichment_group1.upsert_metadata('ttl', 300)
+        enrichment_group1.upsert_metadata(u'ttl', 300)
         with self.assertRaises(ValueError):
-            enrichment_group1.upsert_metadata('_enrichment_ttl', 300)
-
-        interface_data_serialized = '''{{"data": {{"int_001": {{"index": 1, "speed": 1000, "status": "up"}},
+            enrichment_group1.upsert_metadata(u'_enrichment_ttl', 300)
+
+        interface_data_serialized = u'''{{"data": {{"int_001": {{"index": 1, "speed": 1000, "status": "up"}},
         "int_002": {{"index": 2, "speed": 1000, "status": "down"}}}}, "metadata":
         {{"_enrichment_group_creation_timestamp": {:.5f}, "_enrichment_ttl": 300, "_execute_frequency": 60,
         "metadata_key": "metadata_value", "ttl": 300}}}}'''.format(mock_time.return_value)
 
-        neighbor_data_serialized = '''{{"data": {{"host_name": {{"mac": "aa:bb:cc:dd:ee:ff", "property": "Test Property"
-        ,"vlan_id": 501}}}}, "metadata": {{"_enrichment_group_creation_timestamp": {:.5f},
+        neighbor_data_serialized = u'''{{"data": {{"host_name": {{"mac": "aa:bb:cc:dd:ee:ff", "property":
+        "Test Property","vlan_id": 501}}}}, "metadata": {{"_enrichment_group_creation_timestamp": {:.5f},
         "_enrichment_ttl": 600, "_execute_frequency": 120}}}}'''.format(mock_time.return_value)
 
         self.assertEquals(ordered(json.loads(enrichment_group1.serialize())),
@@ -248,7 +249,7 @@
         self.assertEquals(ordered(json.loads(enrichment_group2.serialize())),
                           ordered(json.loads(neighbor_data_serialized)))
 
-    @patch('time.time', mock_time)
+    @patch(u'time.time', mock_time)
     def test_enrichment_group_set(self):
         interface_validation_object = PanoptesEnrichmentInterfaceSchemaValidator()
         neighbor_validation_object = PanoptesEnrichmentNeighborSchemaValidator()
@@ -256,7 +257,7 @@
         panoptes_resource = self.__panoptes_resource
 
         enrichment_data = \
-            '''{{"enrichment": [{{"metadata": {{"_enrichment_group_creation_timestamp": {:.5f}, "_enrichment_ttl": 600,
+            u'''{{"enrichment": [{{"metadata": {{"_enrichment_group_creation_timestamp": {:.5f}, "_enrichment_ttl": 600,
             "_execute_frequency": 120}}, "data": [{{"host_name":
             {{"mac": "aa:bb:cc:dd:ee:ff", "property": "Test Property", "vlan_id": 501}}}}],
             "namespace": "neighbor"}}, {{"metadata": {{"_enrichment_group_creation_timestamp": {:.5f},
@@ -273,65 +274,45 @@
                                                                                mock_time.return_value,
                                                                                mock_time.return_value)
 
-        enrichment_set1 = PanoptesEnrichmentSet('int_001')
-        enrichment_set1.add('speed', 1000)
-        enrichment_set1.add('index', 0o01)
-        enrichment_set1.add('status', 'up')
-
-        enrichment_set2 = PanoptesEnrichmentSet('int_002')
-        enrichment_set2.add('speed', 1000)
-        enrichment_set2.add('index', 0o02)
-        enrichment_set2.add('status', 'down')
-
-        enrichment_group1 = PanoptesEnrichmentGroup('interface', interface_validation_object, 300, 60)
+        enrichment_set1 = PanoptesEnrichmentSet(u'int_001')
+        enrichment_set1.add(u'speed', 1000)
+        enrichment_set1.add(u'index', 0o01)
+        enrichment_set1.add(u'status', u'up')
+
+        enrichment_set2 = PanoptesEnrichmentSet(u'int_002')
+        enrichment_set2.add(u'speed', 1000)
+        enrichment_set2.add(u'index', 0o02)
+        enrichment_set2.add(u'status', u'down')
+
+        enrichment_group1 = PanoptesEnrichmentGroup(u'interface', interface_validation_object, 300, 60)
         enrichment_group1.add_enrichment_set(enrichment_set1)
         enrichment_group1.add_enrichment_set(enrichment_set2)
 
-        enrichment_set3 = PanoptesEnrichmentSet('host_name')
-        enrichment_set3.add('vlan_id', 501)
-        enrichment_set3.add('property', 'Test Property')
-        enrichment_set3.add('mac', 'aa:bb:cc:dd:ee:ff')
-
-        enrichment_group2 = PanoptesEnrichmentGroup('neighbor', neighbor_validation_object, 600, 120)
+        enrichment_set3 = PanoptesEnrichmentSet(u'host_name')
+        enrichment_set3.add(u'vlan_id', 501)
+        enrichment_set3.add(u'property', u'Test Property')
+        enrichment_set3.add(u'mac', u'aa:bb:cc:dd:ee:ff')
+
+        enrichment_group2 = PanoptesEnrichmentGroup(u'neighbor', neighbor_validation_object, 600, 120)
         enrichment_group2.add_enrichment_set(enrichment_set3)
 
         enrichment_group_set1 = PanoptesEnrichmentGroupSet(panoptes_resource)
         enrichment_group_set1.add_enrichment_group(enrichment_group1)
         enrichment_group_set1.add_enrichment_group(enrichment_group2)
         self.assertEquals(len(enrichment_group_set1), 2)
-<<<<<<< HEAD
-        group_set_repr = "PanoptesEnrichmentGroupSet({{u'enrichment_group_set_creation_timestamp': {:.5f}, " \
-                         "u'resource': plugin|test|site|test|class|test|subclass|test" \
-                         "|type|test|id|test|endpoint|test, " \
-                         "u'enrichment': set([PanoptesEnrichmentGroup({{u'data': set([PanoptesEnrichmentSet({{" \
-                         "'int_001': {{'status': 'up', 'index': 1, 'speed': 1000}}}}), " \
-                         "PanoptesEnrichmentSet({{'int_002': {{'status': 'down', 'index': 2, 'speed': 1000}}}})]), " \
-                         "u'namespace': 'interface', u'metadata': " \
-                         "{{u'_enrichment_group_creation_timestamp': {:.5f}, u'_enrichment_ttl': 300, " \
-                         "u'_execute_frequency': 60}}}}), PanoptesEnrichmentGroup({{" \
-                         "'data': set([PanoptesEnrichmentSet(" \
-                         "{{'host_name': {{" \
-                         "'mac': 'aa:bb:cc:dd:ee:ff', 'property': 'Test Property', 'vlan_id': 501}}}})]), " \
-                         "u'namespace': 'neighbor', u'metadata': {{u'_enrichment_group_creation_timestamp': " \
-                         "{:.5f}, u'_enrichment_ttl': 600, " \
-                         "u'_execute_frequency': 120}}}})])}})".format(mock_time.return_value,
-                                                                      mock_time.return_value,
-                                                                      mock_time.return_value)
-=======
-
-        group_set_repr = "PanoptesEnrichmentGroupSet[resource:" \
-                         "plugin|test|site|test|class|test|subclass|test|type|test|id|test|endpoint|test," \
-                         "enrichment_group_set_creation_timestamp:{},PanoptesEnrichmentGroup[namespace:" \
-                         "interface,enrichment_ttl:300,execute_frequency:60,enrichment_group_creation_timestamp:{}," \
-                         "PanoptesEnrichmentSet[int_001[status:up,index:1,speed:1000]],PanoptesEnrichmentSet" \
-                         "[int_002[status:down,index:2,speed:1000]]],PanoptesEnrichmentGroup[namespace:neighbor," \
-                         "enrichment_ttl:600,execute_frequency:120,enrichment_group_creation_timestamp:{}," \
-                         "PanoptesEnrichmentSet[host_name[mac:aa:bb:cc:dd:ee:ff,property:" \
-                         "Test Property,vlan_id:501]]]]".format(mock_time.return_value,
-                                                                mock_time.return_value,
-                                                                mock_time.return_value)
-
->>>>>>> 285a1c7e
+
+        group_set_repr = u"PanoptesEnrichmentGroupSet[resource:" \
+                         u"plugin|test|site|test|class|test|subclass|test|type|test|id|test|endpoint|test," \
+                         u"enrichment_group_set_creation_timestamp:{},PanoptesEnrichmentGroup[namespace:" \
+                         u"interface,enrichment_ttl:300,execute_frequency:60,enrichment_group_creation_timestamp:{}," \
+                         u"PanoptesEnrichmentSet[int_001[index:1,speed:1000,status:up]],PanoptesEnrichmentSet[" \
+                         u"int_002[index:2,speed:1000,status:down]]],PanoptesEnrichmentGroup[namespace:neighbor," \
+                         u"enrichment_ttl:600,execute_frequency:120,enrichment_group_creation_timestamp:{}," \
+                         u"PanoptesEnrichmentSet[host_name[mac:aa:bb:cc:dd:ee:ff,property:" \
+                         u"Test Property,vlan_id:501]]]]".format(mock_time.return_value,
+                                                                 mock_time.return_value,
+                                                                 mock_time.return_value)
+
         self.assertEquals(repr(enrichment_group_set1), group_set_repr)
 
         self.assertIsInstance(enrichment_group_set1.resource, PanoptesResource)
@@ -339,19 +320,19 @@
 
         self.assertEqual(
             ordered(json.loads(json.dumps(enrichment_group_set1.enrichment, cls=PanoptesEnrichmentEncoder))),
-            ordered(json.loads(enrichment_data)['enrichment']))
-
-        self.assertEqual(ordered(json.loads(enrichment_group_set1.json())['enrichment']),
-                         ordered(json.loads(enrichment_data)['enrichment']))
-
-        with self.assertRaises(AssertionError):
-            PanoptesEnrichmentGroupSet('bad_resource')
-
-        with self.assertRaises(AssertionError):
-            PanoptesEnrichmentGroupSet(panoptes_resource).add_enrichment_group('non_PanoptesEnrichmentGroup_obj')
+            ordered(json.loads(enrichment_data)[u'enrichment']))
+
+        self.assertEqual(ordered(json.loads(enrichment_group_set1.json())[u'enrichment']),
+                         ordered(json.loads(enrichment_data)[u'enrichment']))
+
+        with self.assertRaises(AssertionError):
+            PanoptesEnrichmentGroupSet(u'bad_resource')
+
+        with self.assertRaises(AssertionError):
+            PanoptesEnrichmentGroupSet(panoptes_resource).add_enrichment_group(u'non_PanoptesEnrichmentGroup_obj')
 
         enrichment_group_set2 = PanoptesEnrichmentGroupSet(panoptes_resource)
-        enrichment_group3 = PanoptesEnrichmentGroup('interface', interface_validation_object, 300, 60)
+        enrichment_group3 = PanoptesEnrichmentGroup(u'interface', interface_validation_object, 300, 60)
 
         with self.assertRaises(AssertionError):
             enrichment_group_set2.add_enrichment_group(enrichment_group3)
@@ -359,457 +340,8 @@
         self.assertFalse(enrichment_group_set1 == enrichment_group1)
         self.assertFalse(enrichment_group_set1 == enrichment_group_set2)
 
-<<<<<<< HEAD
-#     @patch('time.time', mock_time)
-#     @patch('yahoo_panoptes.framework.resources.time', mock_time)
-#     def test_multi_enrichment_group_set(self):
-#         interface_validation_object = PanoptesEnrichmentInterfaceSchemaValidator()
-#         neighbor_validation_object = PanoptesEnrichmentNeighborSchemaValidator()
-#
-#         panoptes_resource = self.__panoptes_resource
-#
-#         multi_enrichment_results_data = \
-#             {
-#                 "group_sets": [
-#                     {
-#                         "enrichment": [
-#                             {
-#                                 "data": [
-#                                     {
-#                                         "host_name": {
-#                                             "mac": "aa:bb:cc:dd:ee:ff",
-#                                             "property": "Test Property",
-#                                             "vlan_id": 501
-#                                         }
-#                                     },
-#                                     {
-#                                         "host_name01": {
-#                                             "mac": "aa:bb:cc:dd:ee:ff",
-#                                             "property": "Test Property",
-#                                             "vlan_id": 502
-#                                         }
-#                                     }
-#                                 ],
-#                                 "metadata": {
-#                                     "_enrichment_group_creation_timestamp": mock_time.return_value,
-#                                     "_enrichment_ttl": 600,
-#                                     "_execute_frequency": 120
-#                                 },
-#                                 "namespace": "neighbor"
-#                             },
-#                             {
-#                                 "data": [
-#                                     {
-#                                         "int_001": {
-#                                             "index": 1,
-#                                             "speed": 1000,
-#                                             "status": "up"
-#                                         }
-#                                     }
-#                                 ],
-#                                 "metadata": {
-#                                     "_enrichment_group_creation_timestamp": mock_time.return_value,
-#                                     "_enrichment_ttl": 300,
-#                                     "_execute_frequency": 60
-#                                 },
-#                                 "namespace": "interface"
-#                             }
-#                         ],
-#                         "enrichment_group_set_creation_timestamp": mock_time.return_value,
-#                         "resource": {
-#                             "resource_class": "test_class",
-#                             "resource_creation_timestamp": mock_time.return_value,
-#                             "resource_endpoint": "test_endpoint01",
-#                             "resource_id": "test_resource_id01",
-#                             "resource_metadata": {
-#                                 "_resource_ttl": "604800"
-#                             },
-#                             "resource_plugin": "test_plugin",
-#                             "resource_site": "test_site",
-#                             "resource_subclass": "test_subclass",
-#                             "resource_type": "test_type"
-#                         }
-#                     },
-#                     {
-#                         "enrichment": [
-#                             {
-#                                 "data": [
-#                                     {
-#                                         "int_001": {
-#                                             "index": 1,
-#                                             "speed": 1000,
-#                                             "status": "up"
-#                                         }
-#                                     }
-#                                 ],
-#                                 "metadata": {
-#                                     "_enrichment_group_creation_timestamp": mock_time.return_value,
-#                                     "_enrichment_ttl": 300,
-#                                     "_execute_frequency": 60
-#                                 },
-#                                 "namespace": "interface"
-#                             },
-#                             {
-#                                 "data": [
-#                                     {
-#                                         "host_name": {
-#                                             "mac": "aa:bb:cc:dd:ee:ff",
-#                                             "property": "Test Property",
-#                                             "vlan_id": 501
-#                                         }
-#                                     }
-#                                 ],
-#                                 "metadata": {
-#                                     "_enrichment_group_creation_timestamp": mock_time.return_value,
-#                                     "_enrichment_ttl": 600,
-#                                     "_execute_frequency": 120
-#                                 },
-#                                 "namespace": "neighbor"
-#                             }
-#                         ],
-#                         "enrichment_group_set_creation_timestamp": mock_time.return_value,
-#                         "resource": {
-#                             "resource_class": "test",
-#                             "resource_creation_timestamp": mock_time.return_value,
-#                             "resource_endpoint": "test",
-#                             "resource_id": "test",
-#                             "resource_metadata": {
-#                                 "_resource_ttl": "604800",
-#                                 "test": "test"
-#                             },
-#                             "resource_plugin": "test",
-#                             "resource_site": "test",
-#                             "resource_subclass": "test",
-#                             "resource_type": "test"
-#                         }
-#                     }
-#                 ]
-#             }
-#
-#         enrichment_set1 = PanoptesEnrichmentSet('int_001')
-#         enrichment_set1.add('speed', 1000)
-#         enrichment_set1.add('index', 0o01)
-#         enrichment_set1.add('status', 'up')
-#
-#         enrichment_group1 = PanoptesEnrichmentGroup('interface', interface_validation_object, 300, 60)
-#         enrichment_group1.add_enrichment_set(enrichment_set1)
-#
-#         enrichment_set3 = PanoptesEnrichmentSet('host_name')
-#         enrichment_set3.add('vlan_id', 501)
-#         enrichment_set3.add('property', 'Test Property')
-#         enrichment_set3.add('mac', 'aa:bb:cc:dd:ee:ff')
-#
-#         enrichment_group2 = PanoptesEnrichmentGroup('neighbor', neighbor_validation_object, 600, 120)
-#         enrichment_group2.add_enrichment_set(enrichment_set3)
-#
-#         enrichment_group_set1 = PanoptesEnrichmentGroupSet(panoptes_resource)
-#         enrichment_group_set1.add_enrichment_group(enrichment_group1)
-#         enrichment_group_set1.add_enrichment_group(enrichment_group2)
-#
-#         panoptes_resource01 = PanoptesResource(resource_site='test_site',
-#                                                resource_class='test_class',
-#                                                resource_subclass='test_subclass',
-#                                                resource_type='test_type',
-#                                                resource_id='test_resource_id01',
-#                                                resource_endpoint='test_endpoint01',
-#                                                resource_plugin='test_plugin')
-#
-#         panoptes_resource02 = PanoptesResource(resource_site='test_site',
-#                                                resource_class='test_class',
-#                                                resource_subclass='test_subclass',
-#                                                resource_type='test_type',
-#                                                resource_id='test_resource_id02',
-#                                                resource_endpoint='test_endpoint02',
-#                                                resource_plugin='test_plugin')
-#
-#         enrichment_set4 = PanoptesEnrichmentSet('host_name01')
-#         enrichment_set4.add('vlan_id', 502)
-#         enrichment_set4.add('property', 'Test Property')
-#         enrichment_set4.add('mac', 'aa:bb:cc:dd:ee:ff')
-#
-#         enrichment_group3 = PanoptesEnrichmentGroup('neighbor', neighbor_validation_object, 600, 120)
-#         enrichment_group3.add_enrichment_set(enrichment_set3)
-#         enrichment_group3.add_enrichment_set(enrichment_set4)
-#
-#         enrichment_group_set2 = PanoptesEnrichmentGroupSet(panoptes_resource01)
-#         enrichment_group_set2.add_enrichment_group(enrichment_group1)
-#         enrichment_group_set2.add_enrichment_group(enrichment_group3)
-#
-#         multi_enrichment_group_set = PanoptesEnrichmentMultiGroupSet()
-#         multi_enrichment_group_set.add_enrichment_group_set(enrichment_group_set1)
-#         multi_enrichment_group_set.add_enrichment_group_set(enrichment_group_set2)
-#
-#         multi_enrichment_group_set_repr = \
-#             "PanoptesEnrichmentMultiGroupSet({{'group_sets': set([PanoptesEnrichmentGroupSet({{" \
-#             "'enrichment_group_set_creation_timestamp': {:.5f}, 'resource': plugin|test_plugin|" \
-#             "site|test_site|class|test_class|subclass|test_subclass|type|test_type|id|test_resource_id01|" \
-#             "endpoint|test_endpoint01, 'enrichment': set([PanoptesEnrichmentGroup({{'data': set([" \
-#             "PanoptesEnrichmentSet({{'int_001': {{'status': 'up', 'index': 1, 'speed': 1000}}}})]), " \
-#             "'namespace': 'interface', 'metadata': {{'_enrichment_group_creation_timestamp': {:.5f}, " \
-#             "'_enrichment_ttl': 300, '_execute_frequency': 60}}}}), PanoptesEnrichmentGroup({{" \
-#             "'data': set([PanoptesEnrichmentSet({{'host_name': {{" \
-#             "'mac': 'aa:bb:cc:dd:ee:ff', 'property': 'Test Property', " \
-#             "'vlan_id': 501}}}}), PanoptesEnrichmentSet({{'host_name01': {{'mac': 'aa:bb:cc:dd:ee:ff', " \
-#             "'property': 'Test Property', 'vlan_id': 502}}}})]), 'namespace': 'neighbor', 'metadata': {{" \
-#             "'_enrichment_group_creation_timestamp': {:.5f}, '_enrichment_ttl': 600, " \
-#             "'_execute_frequency': 120}}}})])}}), PanoptesEnrichmentGroupSet({{" \
-#             "'enrichment_group_set_creation_timestamp': {:.5f}, 'resource': plugin|test|site|test|" \
-#             "class|test|subclass|test|type|test|id|test|endpoint|test, 'enrichment': set([PanoptesEnrichmentGroup({{" \
-#             "'data': set([PanoptesEnrichmentSet({{'int_001': {{'status': 'up', 'index': 1, 'speed': 1000}}}})]), " \
-#             "'namespace': 'interface', 'metadata': {{'_enrichment_group_creation_timestamp': {:.5f}, " \
-#             "'_enrichment_ttl': 300, '_execute_frequency': 60}}}}), PanoptesEnrichmentGroup({{'data': set([" \
-#             "PanoptesEnrichmentSet({{'host_name': {{'mac': 'aa:bb:cc:dd:ee:ff', 'property': 'Test Property', " \
-#             "'vlan_id': 501}}}})]), 'namespace': 'neighbor', 'metadata': {{'_enrichment_group_creation_timestamp': " \
-#             "{:.5f}, '_enrichment_ttl': 600, '_execute_frequency': 120}}}})])}})])}})".format(
-#                 mock_time.return_value,
-#                 mock_time.return_value,
-#                 mock_time.return_value,
-#                 mock_time.return_value,
-#                 mock_time.return_value,
-#                 mock_time.return_value)
-#
-#         self.assertEquals(repr(multi_enrichment_group_set), multi_enrichment_group_set_repr)
-#
-#         self.assertEquals(len(multi_enrichment_group_set.enrichment_group_sets), 2)
-#
-#         self.assertEquals(ordered(json.loads(multi_enrichment_group_set.json())),
-#                           ordered(multi_enrichment_results_data))
-#
-#         self.assertEquals(len(multi_enrichment_group_set), 2)
-#
-#         multi_enrichment_group_set.add_enrichment_group_set(enrichment_group_set2)
-#         self.assertEquals(len(multi_enrichment_group_set), 2)
-#
-#         enrichment_group_set3 = PanoptesEnrichmentGroupSet(panoptes_resource02)
-#         enrichment_group_set3.add_enrichment_group(enrichment_group1)
-#         multi_enrichment_group_set.add_enrichment_group_set(enrichment_group_set3)
-#         self.assertEquals(len(multi_enrichment_group_set), 3)
-#
-#         with self.assertRaises(AssertionError):
-#             multi_enrichment_group_set.add_enrichment_group_set('non_enrichment_group')
-#
-#         enrichment_group_set3 = PanoptesEnrichmentGroupSet(panoptes_resource01)
-#         with self.assertRaises(AssertionError):
-#             multi_enrichment_group_set.add_enrichment_group_set(enrichment_group_set3)
-#
-#
-# class TestPanoptesEnrichmentCacheStore(unittest.TestCase):
-#     @patch('redis.StrictRedis', PanoptesMockRedis)
-#     @patch('time.time', mock_time)
-#     def setUp(self):
-#         self.my_dir, self.panoptes_test_conf_file = _get_test_conf_file()
-#         self._panoptes_context = PanoptesContext(self.panoptes_test_conf_file,
-#                                                  key_value_store_class_list=[PanoptesEnrichmentCacheKeyValueStore,
-#                                                                              PanoptesResourcesKeyValueStore])
-#
-#         self._enrichment_kv = self._panoptes_context.get_kv_store(PanoptesEnrichmentCacheKeyValueStore)
-#
-#         self._panoptes_resource = PanoptesResource(resource_site='test_site',
-#                                                    resource_class='test_class',
-#                                                    resource_subclass='test_subclass',
-#                                                    resource_type='test_type',
-#                                                    resource_id='test_resource_id',
-#                                                    resource_endpoint='test_endpoint',
-#                                                    resource_plugin='test_plugin')
-#
-#         interface_validation_object = PanoptesEnrichmentInterfaceSchemaValidator()
-#         neighbor_validation_object = PanoptesEnrichmentNeighborSchemaValidator()
-#
-#         enrichment_set1 = PanoptesEnrichmentSet('int_001')
-#         enrichment_set1.add('speed', 1000)
-#         enrichment_set1.add('index', 0o01)
-#         enrichment_set1.add('status', 'up')
-#
-#         enrichment_set2 = PanoptesEnrichmentSet('int_002')
-#         enrichment_set2.add('speed', 1000)
-#         enrichment_set2.add('index', 0o02)
-#         enrichment_set2.add('status', 'down')
-#
-#         enrichment_group1 = PanoptesEnrichmentGroup('interface', interface_validation_object, 300, 60)
-#         enrichment_group1.add_enrichment_set(enrichment_set1)
-#         enrichment_group1.add_enrichment_set(enrichment_set2)
-#
-#         enrichment_set3 = PanoptesEnrichmentSet('host_name')
-#         enrichment_set3.add('vlan_id', 501)
-#         enrichment_set3.add('property', 'Test Property')
-#         enrichment_set3.add('mac', 'aa:bb:cc:dd:ee:ff')
-#
-#         enrichment_group2 = PanoptesEnrichmentGroup('neighbor', neighbor_validation_object, 600, 120)
-#         enrichment_group2.add_enrichment_set(enrichment_set3)
-#
-#         self.enrichment_group_set1 = PanoptesEnrichmentGroupSet(self._panoptes_resource)
-#         self.enrichment_group_set1.add_enrichment_group(enrichment_group1)
-#         self.enrichment_group_set1.add_enrichment_group(enrichment_group2)
-#
-#         self._panoptes_resource01 = PanoptesResource(resource_site='test_site',
-#                                                      resource_class='test_class',
-#                                                      resource_subclass='test_subclass',
-#                                                      resource_type='test_type',
-#                                                      resource_id='test_resource_id01',
-#                                                      resource_endpoint='test_endpoint01',
-#                                                      resource_plugin='test_plugin')
-#
-#         enrichment_set4 = PanoptesEnrichmentSet('host_name01')
-#         enrichment_set4.add('vlan_id', 502)
-#         enrichment_set4.add('property', 'Test Property')
-#         enrichment_set4.add('mac', 'aa:bb:cc:dd:ee:ff')
-#
-#         enrichment_group3 = PanoptesEnrichmentGroup('neighbor', neighbor_validation_object, 600, 120)
-#         enrichment_group3.add_enrichment_set(enrichment_set3)
-#         enrichment_group3.add_enrichment_set(enrichment_set4)
-#
-#         self.enrichment_group_set2 = PanoptesEnrichmentGroupSet(self._panoptes_resource01)
-#         self.enrichment_group_set2.add_enrichment_group(enrichment_group1)
-#         self.enrichment_group_set2.add_enrichment_group(enrichment_group3)
-#
-#         self._multi_enrichment_group_set = PanoptesEnrichmentMultiGroupSet()
-#         self._multi_enrichment_group_set.add_enrichment_group_set(self.enrichment_group_set1)
-#         self._multi_enrichment_group_set.add_enrichment_group_set(self.enrichment_group_set2)
-#
-#     @patch('time.time', mock_time)
-#     def test_panoptes_enrichment_set(self):
-#         enrichment_set1 = PanoptesEnrichmentSet('int_001')
-#         enrichment_set1.add('speed', 1000)
-#         enrichment_set1.add('index', 0o01)
-#         enrichment_set1.add('status', 'up')
-#         self.assertEquals(enrichment_set1.json(),
-#                           '{"int_001": {"index": 1, "speed": 1000, "status": "up"}}')
-#         self.assertEquals(repr(enrichment_set1),
-#                           "PanoptesEnrichmentSet({'int_001': {'status': 'up', 'index': 1, 'speed': 1000}})")
-#
-#         enrichment_set2 = PanoptesEnrichmentSet('int_002')
-#         enrichment_set2.add('speed', 1000)
-#         enrichment_set2.add('index', 0o02)
-#         enrichment_set2.add('status', 'down')
-#
-#         interface_validation_object = PanoptesEnrichmentInterfaceSchemaValidator()
-#         enrichment_group1 = PanoptesEnrichmentGroup('interface', interface_validation_object, 300, 60)
-#
-#         self.assertFalse(enrichment_set1 == enrichment_group1)
-#         self.assertFalse(enrichment_set1 == enrichment_set2)
-#
-#     @patch('time.time', mock_time)
-#     def test_panoptes_enrichment_group(self):
-#         interface_validation_object = PanoptesEnrichmentInterfaceSchemaValidator()
-#         enrichment_group1 = PanoptesEnrichmentGroup('interface', interface_validation_object, 300, 60)
-#         self.assertEquals(enrichment_group1.enrichment_schema, PanoptesEnrichmentInterfaceSchemaValidator.schema)
-#         self.assertEquals(repr(enrichment_group1), "PanoptesEnrichmentGroup({{'data': set([]), "
-#                                                    "'namespace': 'interface', "
-#                                                    "'metadata': {{"
-#                                                    "'_enrichment_group_creation_timestamp': {:.5f}, "
-#                                                    "'_enrichment_ttl': 300, "
-#                                                    "'_execute_frequency': 60}}}})".format(mock_time.return_value))
-#
-#         enrichment_set1 = PanoptesEnrichmentSet('int_001')
-#         enrichment_set1.add('speed', 1000)
-#         enrichment_set1.add('index', 0o01)
-#         enrichment_set1.add('status', 'up')
-#
-#         self.assertFalse(enrichment_group1 == enrichment_set1)
-#
-#         enrichment_group2 = PanoptesEnrichmentGroup('interface', interface_validation_object, 300, 60)
-#         enrichment_group3 = PanoptesEnrichmentGroup('other_namespace', interface_validation_object, 300, 60)
-#         self.assertTrue(enrichment_group1 == enrichment_group2)
-#         self.assertFalse(enrichment_group1 == enrichment_group3)
-#
-#     @patch('time.time', mock_time)
-#     def test_store_enrichment_data_enrichment_group_set(self):
-#         interface_result_data = \
-#             {
-#                 "data": {
-#                     "int_001": {
-#                         "index": 1,
-#                         "speed": 1000,
-#                         "status": "up"
-#                     },
-#                     "int_002": {
-#                         "index": 2,
-#                         "speed": 1000,
-#                         "status": "down"
-#                     }
-#                 },
-#                 "metadata": {
-#                     "_enrichment_group_creation_timestamp": mock_time.return_value,
-#                     "_enrichment_ttl": 300,
-#                     "_execute_frequency": 60
-#                 }
-#             }
-#
-#         neighbor_result_data = \
-#             {
-#                 "data": {
-#                     "host_name": {
-#                         "mac": "aa:bb:cc:dd:ee:ff",
-#                         "property": "Test Property",
-#                         "vlan_id": 501
-#                     }
-#                 },
-#                 "metadata": {
-#                     "_enrichment_group_creation_timestamp": mock_time.return_value,
-#                     "_enrichment_ttl": 600,
-#                     "_execute_frequency": 120
-#                 }
-#             }
-#
-#         _store_enrichment_data(self._panoptes_context, self.enrichment_group_set1, 'PanoptesPluginInfo')
-#
-#         self.assertNotEquals(ordered(interface_result_data),
-#                              ordered(json.loads(self._enrichment_kv.get('test_resource_id:neighbor'))))
-#
-#         self.assertEquals(ordered(interface_result_data),
-#                           ordered(json.loads(self._enrichment_kv.get('test_resource_id:interface'))))
-#
-#         self.assertEquals(ordered(neighbor_result_data),
-#                           ordered(json.loads(self._enrichment_kv.get('test_resource_id:neighbor'))))
-#
-#     def test_store_enrichment_data_enrichment_multi_group_set(self):
-#
-#         enrichment_result_keys = ['test_resource_id01:interface', 'test_resource_id01:neighbor',
-#                                   'test_resource_id:interface', 'test_resource_id:neighbor']
-#
-#         neighbor_result_data = \
-#             {"data": {"host_name": {"mac": "aa:bb:cc:dd:ee:ff", "property": "Test Property", "vlan_id": 501},
-#                       "host_name01": {"mac": "aa:bb:cc:dd:ee:ff", "property": "Test Property", "vlan_id": 502}},
-#              "metadata": {"_enrichment_group_creation_timestamp": mock_time.return_value, "_enrichment_ttl": 600,
-#                           "_execute_frequency": 120}}
-#
-#         _store_enrichment_data(self._panoptes_context, self._multi_enrichment_group_set, 'PanoptesPluginInfo')
-#
-#         self.assertEquals(enrichment_result_keys, self._enrichment_kv.find_keys('*'))
-#
-#         self.assertEquals(ordered(neighbor_result_data),
-#                           ordered(json.loads(self._enrichment_kv.get('test_resource_id01:neighbor'))))
-#
-#         self.assertNotEquals(ordered(neighbor_result_data),
-#                              ordered(json.loads(self._enrichment_kv.get('test_resource_id01:interface'))))
-#
-#     @patch('yahoo_panoptes.enrichment.enrichment_plugin_agent.PanoptesPluginWithEnrichmentRunner', create_auto_spec=True)
-#     @patch('yahoo_panoptes.framework.resources.PanoptesResourceStore.get_resource')
-#     @patch('yahoo_panoptes.enrichment.enrichment_plugin_agent.PanoptesEnrichmentTaskContext')
-#     def test_enrichment_plugin_task_is_executed(self, task_context, resource, enrichment_runner):
-#
-#         task_context.return_value = self._panoptes_context
-#         resource.return_value = self._panoptes_resource
-#
-#         # Test Exception is Thrown on failure to create PanoptesEnrichmentTaskContext
-#         task_context.side_effect = Exception()
-#         with self.assertRaises(SystemExit):
-#             enrichment_plugin_task('name', 'key')
-#         task_context.side_effect = None
-#
-#         # Test Exception is Thrown on failure to create / run plugin
-#         enrichment_runner.side_effect = Exception()
-#         enrichment_plugin_task('name', 'key')
-#         enrichment_runner.execute_plugin.assert_not_called()
-#         enrichment_runner.side_effect = None
-#
-#         # Test Enrichment Is Executed
-#         enrichment_plugin_task('name', 'key')
-#         enrichment_runner.assert_called()
-#         enrichment_runner().execute_plugin.assert_called_once()
-=======
-    @patch('time.time', mock_time)
-    @patch('yahoo_panoptes.framework.resources.time', mock_time)
+    @patch(u'time.time', mock_time)
+    @patch(u'yahoo_panoptes.framework.resources.time', mock_time)
     def test_multi_enrichment_group_set(self):
         interface_validation_object = PanoptesEnrichmentInterfaceSchemaValidator()
         neighbor_validation_object = PanoptesEnrichmentNeighborSchemaValidator()
@@ -934,48 +466,48 @@
                 ]
             }
 
-        enrichment_set1 = PanoptesEnrichmentSet('int_001')
-        enrichment_set1.add('speed', 1000)
-        enrichment_set1.add('index', 001)
-        enrichment_set1.add('status', 'up')
-
-        enrichment_group1 = PanoptesEnrichmentGroup('interface', interface_validation_object, 300, 60)
+        enrichment_set1 = PanoptesEnrichmentSet(u'int_001')
+        enrichment_set1.add(u'speed', 1000)
+        enrichment_set1.add(u'index', 0o01)
+        enrichment_set1.add(u'status', u'up')
+
+        enrichment_group1 = PanoptesEnrichmentGroup(u'interface', interface_validation_object, 300, 60)
         enrichment_group1.add_enrichment_set(enrichment_set1)
 
-        enrichment_set3 = PanoptesEnrichmentSet('host_name')
-        enrichment_set3.add('vlan_id', 501)
-        enrichment_set3.add('property', 'Test Property')
-        enrichment_set3.add('mac', 'aa:bb:cc:dd:ee:ff')
-
-        enrichment_group2 = PanoptesEnrichmentGroup('neighbor', neighbor_validation_object, 600, 120)
+        enrichment_set3 = PanoptesEnrichmentSet(u'host_name')
+        enrichment_set3.add(u'vlan_id', 501)
+        enrichment_set3.add(u'property', u'Test Property')
+        enrichment_set3.add(u'mac', u'aa:bb:cc:dd:ee:ff')
+
+        enrichment_group2 = PanoptesEnrichmentGroup(u'neighbor', neighbor_validation_object, 600, 120)
         enrichment_group2.add_enrichment_set(enrichment_set3)
 
         enrichment_group_set1 = PanoptesEnrichmentGroupSet(panoptes_resource)
         enrichment_group_set1.add_enrichment_group(enrichment_group1)
         enrichment_group_set1.add_enrichment_group(enrichment_group2)
 
-        panoptes_resource01 = PanoptesResource(resource_site='test_site',
-                                               resource_class='test_class',
-                                               resource_subclass='test_subclass',
-                                               resource_type='test_type',
-                                               resource_id='test_resource_id01',
-                                               resource_endpoint='test_endpoint01',
-                                               resource_plugin='test_plugin')
-
-        panoptes_resource02 = PanoptesResource(resource_site='test_site',
-                                               resource_class='test_class',
-                                               resource_subclass='test_subclass',
-                                               resource_type='test_type',
-                                               resource_id='test_resource_id02',
-                                               resource_endpoint='test_endpoint02',
-                                               resource_plugin='test_plugin')
-
-        enrichment_set4 = PanoptesEnrichmentSet('host_name01')
-        enrichment_set4.add('vlan_id', 502)
-        enrichment_set4.add('property', 'Test Property')
-        enrichment_set4.add('mac', 'aa:bb:cc:dd:ee:ff')
-
-        enrichment_group3 = PanoptesEnrichmentGroup('neighbor', neighbor_validation_object, 600, 120)
+        panoptes_resource01 = PanoptesResource(resource_site=u'test_site',
+                                               resource_class=u'test_class',
+                                               resource_subclass=u'test_subclass',
+                                               resource_type=u'test_type',
+                                               resource_id=u'test_resource_id01',
+                                               resource_endpoint=u'test_endpoint01',
+                                               resource_plugin=u'test_plugin')
+
+        panoptes_resource02 = PanoptesResource(resource_site=u'test_site',
+                                               resource_class=u'test_class',
+                                               resource_subclass=u'test_subclass',
+                                               resource_type=u'test_type',
+                                               resource_id=u'test_resource_id02',
+                                               resource_endpoint=u'test_endpoint02',
+                                               resource_plugin=u'test_plugin')
+
+        enrichment_set4 = PanoptesEnrichmentSet(u'host_name01')
+        enrichment_set4.add(u'vlan_id', 502)
+        enrichment_set4.add(u'property', u'Test Property')
+        enrichment_set4.add(u'mac', u'aa:bb:cc:dd:ee:ff')
+
+        enrichment_group3 = PanoptesEnrichmentGroup(u'neighbor', neighbor_validation_object, 600, 120)
         enrichment_group3.add_enrichment_set(enrichment_set3)
         enrichment_group3.add_enrichment_set(enrichment_set4)
 
@@ -987,33 +519,32 @@
         multi_enrichment_group_set.add_enrichment_group_set(enrichment_group_set1)
         multi_enrichment_group_set.add_enrichment_group_set(enrichment_group_set2)
 
-        multi_enrichment_group_set_repr = "PanoptesEnrichmentMultiGroupSet[PanoptesEnrichmentGroupSet[resource:" \
-                                          "plugin|test_plugin|site|test_site|class|test_class|subclass|test_subclass" \
-                                          "|type|test_type|id|test_resource_id01|endpoint|test_endpoint01," \
-                                          "enrichment_group_set_creation_timestamp:{}," \
-                                          "PanoptesEnrichmentGroup[namespace:interface,enrichment_ttl:300," \
-                                          "execute_frequency:60,enrichment_group_creation_timestamp:{}," \
-                                          "PanoptesEnrichmentSet[int_001[status:up,index:1,speed:1000]]]," \
-                                          "PanoptesEnrichmentGroup[namespace:neighbor,enrichment_ttl:600," \
-                                          "execute_frequency:120,enrichment_group_creation_timestamp:{}," \
-                                          "PanoptesEnrichmentSet[host_name[mac:aa:bb:cc:dd:ee:ff,property:" \
-                                          "Test Property,vlan_id:501]],PanoptesEnrichmentSet[host_name01" \
-                                          "[mac:aa:bb:cc:dd:ee:ff,property:Test Property,vlan_id:502]]]]," \
-                                          "PanoptesEnrichmentGroupSet[resource:plugin|test|site|test|class|test|" \
-                                          "subclass|test|type|test|id|test|endpoint|test," \
-                                          "enrichment_group_set_creation_timestamp:{}," \
-                                          "PanoptesEnrichmentGroup[namespace:interface,enrichment_ttl:300," \
-                                          "execute_frequency:60,enrichment_group_creation_timestamp:{}," \
-                                          "PanoptesEnrichmentSet[int_001[status:up,index:1,speed:1000]]]," \
-                                          "PanoptesEnrichmentGroup[namespace:neighbor,enrichment_ttl:600," \
-                                          "execute_frequency:120,enrichment_group_creation_timestamp:{}," \
-                                          "PanoptesEnrichmentSet[host_name[mac:aa:bb:cc:dd:ee:ff,property:" \
-                                          "Test Property,vlan_id:501]]]]]".format(mock_time.return_value,
-                                                                                  mock_time.return_value,
-                                                                                  mock_time.return_value,
-                                                                                  mock_time.return_value,
-                                                                                  mock_time.return_value,
-                                                                                  mock_time.return_value)
+        multi_enrichment_group_set_repr = u"PanoptesEnrichmentMultiGroupSet[PanoptesEnrichmentGroupSet[resource:" \
+                                          u"plugin|test|site|test|class|test|subclass|test|type|test|id|test|endpoint" \
+                                          u"|test,enrichment_group_set_creation_timestamp:{},PanoptesEnrichmentGroup" \
+                                          u"[namespace:interface,enrichment_ttl:300,execute_frequency:60," \
+                                          u"enrichment_group_creation_timestamp:{},PanoptesEnrichmentSet[" \
+                                          u"int_001[index:1,speed:1000,status:up]]],PanoptesEnrichmentGroup[" \
+                                          u"namespace:neighbor,enrichment_ttl:600,execute_frequency:120," \
+                                          u"enrichment_group_creation_timestamp:{},PanoptesEnrichmentSet" \
+                                          u"[host_name[mac:aa:bb:cc:dd:ee:ff,property:Test Property,vlan_id:501]" \
+                                          u"]]],PanoptesEnrichmentGroupSet[resource:plugin|test_plugin|site|" \
+                                          u"test_site|class|test_class|subclass|test_subclass|type|test_type|id" \
+                                          u"|test_resource_id01|endpoint|test_endpoint01," \
+                                          u"enrichment_group_set_creation_timestamp:{},PanoptesEnrichmentGroup" \
+                                          u"[namespace:interface,enrichment_ttl:300,execute_frequency:60," \
+                                          u"enrichment_group_creation_timestamp:{},PanoptesEnrichmentSet" \
+                                          u"[int_001[index:1,speed:1000,status:up]]],PanoptesEnrichmentGroup" \
+                                          u"[namespace:neighbor,enrichment_ttl:600,execute_frequency:120," \
+                                          u"enrichment_group_creation_timestamp:{},PanoptesEnrichmentSet" \
+                                          u"[host_name[mac:aa:bb:cc:dd:ee:ff,property:Test Property,vlan_id:501]]," \
+                                          u"PanoptesEnrichmentSet[host_name01[mac:aa:bb:cc:dd:ee:ff," \
+                                          u"property:Test Property,vlan_id:502]]]]]".format(mock_time.return_value,
+                                                                                            mock_time.return_value,
+                                                                                            mock_time.return_value,
+                                                                                            mock_time.return_value,
+                                                                                            mock_time.return_value,
+                                                                                            mock_time.return_value)
 
         self.assertEquals(repr(multi_enrichment_group_set), multi_enrichment_group_set_repr)
 
@@ -1033,7 +564,7 @@
         self.assertEquals(len(multi_enrichment_group_set), 3)
 
         with self.assertRaises(AssertionError):
-            multi_enrichment_group_set.add_enrichment_group_set('non_enrichment_group')
+            multi_enrichment_group_set.add_enrichment_group_set(u'non_enrichment_group')
 
         enrichment_group_set3 = PanoptesEnrichmentGroupSet(panoptes_resource01)
         with self.assertRaises(AssertionError):
@@ -1041,8 +572,8 @@
 
 
 class TestPanoptesEnrichmentCacheStore(unittest.TestCase):
-    @patch('redis.StrictRedis', PanoptesMockRedis)
-    @patch('time.time', mock_time)
+    @patch(u'redis.StrictRedis', PanoptesMockRedis)
+    @patch(u'time.time', mock_time)
     def setUp(self):
         self.my_dir, self.panoptes_test_conf_file = _get_test_conf_file()
         self._panoptes_context = PanoptesContext(self.panoptes_test_conf_file,
@@ -1051,57 +582,57 @@
 
         self._enrichment_kv = self._panoptes_context.get_kv_store(PanoptesEnrichmentCacheKeyValueStore)
 
-        self._panoptes_resource = PanoptesResource(resource_site='test_site',
-                                                   resource_class='test_class',
-                                                   resource_subclass='test_subclass',
-                                                   resource_type='test_type',
-                                                   resource_id='test_resource_id',
-                                                   resource_endpoint='test_endpoint',
-                                                   resource_plugin='test_plugin')
+        self._panoptes_resource = PanoptesResource(resource_site=u'test_site',
+                                                   resource_class=u'test_class',
+                                                   resource_subclass=u'test_subclass',
+                                                   resource_type=u'test_type',
+                                                   resource_id=u'test_resource_id',
+                                                   resource_endpoint=u'test_endpoint',
+                                                   resource_plugin=u'test_plugin')
 
         interface_validation_object = PanoptesEnrichmentInterfaceSchemaValidator()
         neighbor_validation_object = PanoptesEnrichmentNeighborSchemaValidator()
 
-        enrichment_set1 = PanoptesEnrichmentSet('int_001')
-        enrichment_set1.add('speed', 1000)
-        enrichment_set1.add('index', 001)
-        enrichment_set1.add('status', 'up')
-
-        enrichment_set2 = PanoptesEnrichmentSet('int_002')
-        enrichment_set2.add('speed', 1000)
-        enrichment_set2.add('index', 002)
-        enrichment_set2.add('status', 'down')
-
-        enrichment_group1 = PanoptesEnrichmentGroup('interface', interface_validation_object, 300, 60)
+        enrichment_set1 = PanoptesEnrichmentSet(u'int_001')
+        enrichment_set1.add(u'speed', 1000)
+        enrichment_set1.add(u'index', 0o01)
+        enrichment_set1.add(u'status', u'up')
+
+        enrichment_set2 = PanoptesEnrichmentSet(u'int_002')
+        enrichment_set2.add(u'speed', 1000)
+        enrichment_set2.add(u'index', 0o02)
+        enrichment_set2.add(u'status', u'down')
+
+        enrichment_group1 = PanoptesEnrichmentGroup(u'interface', interface_validation_object, 300, 60)
         enrichment_group1.add_enrichment_set(enrichment_set1)
         enrichment_group1.add_enrichment_set(enrichment_set2)
 
-        enrichment_set3 = PanoptesEnrichmentSet('host_name')
-        enrichment_set3.add('vlan_id', 501)
-        enrichment_set3.add('property', 'Test Property')
-        enrichment_set3.add('mac', 'aa:bb:cc:dd:ee:ff')
-
-        enrichment_group2 = PanoptesEnrichmentGroup('neighbor', neighbor_validation_object, 600, 120)
+        enrichment_set3 = PanoptesEnrichmentSet(u'host_name')
+        enrichment_set3.add(u'vlan_id', 501)
+        enrichment_set3.add(u'property', u'Test Property')
+        enrichment_set3.add(u'mac', u'aa:bb:cc:dd:ee:ff')
+
+        enrichment_group2 = PanoptesEnrichmentGroup(u'neighbor', neighbor_validation_object, 600, 120)
         enrichment_group2.add_enrichment_set(enrichment_set3)
 
         self.enrichment_group_set1 = PanoptesEnrichmentGroupSet(self._panoptes_resource)
         self.enrichment_group_set1.add_enrichment_group(enrichment_group1)
         self.enrichment_group_set1.add_enrichment_group(enrichment_group2)
 
-        self._panoptes_resource01 = PanoptesResource(resource_site='test_site',
-                                                     resource_class='test_class',
-                                                     resource_subclass='test_subclass',
-                                                     resource_type='test_type',
-                                                     resource_id='test_resource_id01',
-                                                     resource_endpoint='test_endpoint01',
-                                                     resource_plugin='test_plugin')
-
-        enrichment_set4 = PanoptesEnrichmentSet('host_name01')
-        enrichment_set4.add('vlan_id', 502)
-        enrichment_set4.add('property', 'Test Property')
-        enrichment_set4.add('mac', 'aa:bb:cc:dd:ee:ff')
-
-        enrichment_group3 = PanoptesEnrichmentGroup('neighbor', neighbor_validation_object, 600, 120)
+        self._panoptes_resource01 = PanoptesResource(resource_site=u'test_site',
+                                                     resource_class=u'test_class',
+                                                     resource_subclass=u'test_subclass',
+                                                     resource_type=u'test_type',
+                                                     resource_id=u'test_resource_id01',
+                                                     resource_endpoint=u'test_endpoint01',
+                                                     resource_plugin=u'test_plugin')
+
+        enrichment_set4 = PanoptesEnrichmentSet(u'host_name01')
+        enrichment_set4.add(u'vlan_id', 502)
+        enrichment_set4.add(u'property', u'Test Property')
+        enrichment_set4.add(u'mac', u'aa:bb:cc:dd:ee:ff')
+
+        enrichment_group3 = PanoptesEnrichmentGroup(u'neighbor', neighbor_validation_object, 600, 120)
         enrichment_group3.add_enrichment_set(enrichment_set3)
         enrichment_group3.add_enrichment_set(enrichment_set4)
 
@@ -1113,51 +644,52 @@
         self._multi_enrichment_group_set.add_enrichment_group_set(self.enrichment_group_set1)
         self._multi_enrichment_group_set.add_enrichment_group_set(self.enrichment_group_set2)
 
-    @patch('time.time', mock_time)
+    @patch(u'time.time', mock_time)
     def test_panoptes_enrichment_set(self):
-        enrichment_set1 = PanoptesEnrichmentSet('int_001')
-        enrichment_set1.add('speed', 1000)
-        enrichment_set1.add('index', 001)
-        enrichment_set1.add('status', 'up')
+        enrichment_set1 = PanoptesEnrichmentSet(u'int_001')
+        enrichment_set1.add(u'speed', 1000)
+        enrichment_set1.add(u'index', 0o01)
+        enrichment_set1.add(u'status', u'up')
         self.assertEquals(enrichment_set1.json(),
-                          '{"int_001": {"index": 1, "speed": 1000, "status": "up"}}')
+                          u'{"int_001": {"index": 1, "speed": 1000, "status": "up"}}')
         self.assertEquals(repr(enrichment_set1),
-                          "PanoptesEnrichmentSet[int_001[status:up,index:1,speed:1000]]")
-
-        enrichment_set2 = PanoptesEnrichmentSet('int_002')
-        enrichment_set2.add('speed', 1000)
-        enrichment_set2.add('index', 002)
-        enrichment_set2.add('status', 'down')
+                          u"PanoptesEnrichmentSet[int_001[index:1,speed:1000,status:up]]")
+
+        enrichment_set2 = PanoptesEnrichmentSet(u'int_002')
+        enrichment_set2.add(u'speed', 1000)
+        enrichment_set2.add(u'index', 0o02)
+        enrichment_set2.add(u'status', u'down')
 
         interface_validation_object = PanoptesEnrichmentInterfaceSchemaValidator()
-        enrichment_group1 = PanoptesEnrichmentGroup('interface', interface_validation_object, 300, 60)
+        enrichment_group1 = PanoptesEnrichmentGroup(u'interface', interface_validation_object, 300, 60)
 
         self.assertFalse(enrichment_set1 == enrichment_group1)
         self.assertFalse(enrichment_set1 == enrichment_set2)
 
-    @patch('time.time', mock_time)
+    @patch(u'time.time', mock_time)
     def test_panoptes_enrichment_group(self):
         interface_validation_object = PanoptesEnrichmentInterfaceSchemaValidator()
-        enrichment_group1 = PanoptesEnrichmentGroup('interface', interface_validation_object, 300, 60)
+        enrichment_group1 = PanoptesEnrichmentGroup(u'interface', interface_validation_object, 300, 60)
         self.assertEquals(enrichment_group1.enrichment_schema, PanoptesEnrichmentInterfaceSchemaValidator.schema)
-        self.assertEquals(repr(enrichment_group1), "PanoptesEnrichmentGroup[namespace:interface,"
-                                                   "enrichment_ttl:300,execute_frequency:60,"
-                                                   "enrichment_group_creation_timestamp:{}]".format(
+
+        self.assertEquals(repr(enrichment_group1), u"PanoptesEnrichmentGroup[namespace:interface,"
+                                                   u"enrichment_ttl:300,execute_frequency:60,"
+                                                   u"enrichment_group_creation_timestamp:{}]".format(
                                                     mock_time.return_value))
 
-        enrichment_set1 = PanoptesEnrichmentSet('int_001')
-        enrichment_set1.add('speed', 1000)
-        enrichment_set1.add('index', 001)
-        enrichment_set1.add('status', 'up')
+        enrichment_set1 = PanoptesEnrichmentSet(u'int_001')
+        enrichment_set1.add(u'speed', 1000)
+        enrichment_set1.add(u'index', 0o01)
+        enrichment_set1.add(u'status', u'up')
 
         self.assertFalse(enrichment_group1 == enrichment_set1)
 
-        enrichment_group2 = PanoptesEnrichmentGroup('interface', interface_validation_object, 300, 60)
-        enrichment_group3 = PanoptesEnrichmentGroup('other_namespace', interface_validation_object, 300, 60)
+        enrichment_group2 = PanoptesEnrichmentGroup(u'interface', interface_validation_object, 300, 60)
+        enrichment_group3 = PanoptesEnrichmentGroup(u'other_namespace', interface_validation_object, 300, 60)
         self.assertTrue(enrichment_group1 == enrichment_group2)
         self.assertFalse(enrichment_group1 == enrichment_group3)
 
-    @patch('time.time', mock_time)
+    @patch(u'time.time', mock_time)
     def test_store_enrichment_data_enrichment_group_set(self):
         interface_result_data = \
             {
@@ -1196,41 +728,42 @@
                 }
             }
 
-        _store_enrichment_data(self._panoptes_context, self.enrichment_group_set1, 'PanoptesPluginInfo')
+        _store_enrichment_data(self._panoptes_context, self.enrichment_group_set1, u'PanoptesPluginInfo')
 
         self.assertNotEquals(ordered(interface_result_data),
-                             ordered(json.loads(self._enrichment_kv.get('test_resource_id:neighbor'))))
+                             ordered(json.loads(self._enrichment_kv.get(u'test_resource_id:neighbor'))))
 
         self.assertEquals(ordered(interface_result_data),
-                          ordered(json.loads(self._enrichment_kv.get('test_resource_id:interface'))))
+                          ordered(json.loads(self._enrichment_kv.get(u'test_resource_id:interface'))))
 
         self.assertEquals(ordered(neighbor_result_data),
-                          ordered(json.loads(self._enrichment_kv.get('test_resource_id:neighbor'))))
+                          ordered(json.loads(self._enrichment_kv.get(u'test_resource_id:neighbor'))))
 
     def test_store_enrichment_data_enrichment_multi_group_set(self):
 
-        enrichment_result_keys = ['test_resource_id01:interface', 'test_resource_id01:neighbor',
-                                  'test_resource_id:interface', 'test_resource_id:neighbor']
+        enrichment_result_keys = [u'test_resource_id01:interface', u'test_resource_id01:neighbor',
+                                  u'test_resource_id:interface', u'test_resource_id:neighbor']
 
         neighbor_result_data = \
-            {"data": {"host_name": {"mac": "aa:bb:cc:dd:ee:ff", "property": "Test Property", "vlan_id": 501},
-                      "host_name01": {"mac": "aa:bb:cc:dd:ee:ff", "property": "Test Property", "vlan_id": 502}},
-             "metadata": {"_enrichment_group_creation_timestamp": mock_time.return_value, "_enrichment_ttl": 600,
-                          "_execute_frequency": 120}}
-
-        _store_enrichment_data(self._panoptes_context, self._multi_enrichment_group_set, 'PanoptesPluginInfo')
-
-        self.assertEquals(enrichment_result_keys, self._enrichment_kv.find_keys('*'))
+            {u"data": {u"host_name": {u"mac": u"aa:bb:cc:dd:ee:ff", u"property": u"Test Property", u"vlan_id": 501},
+                       u"host_name01": {u"mac": u"aa:bb:cc:dd:ee:ff", u"property": u"Test Property", u"vlan_id": 502}},
+             u"metadata": {u"_enrichment_group_creation_timestamp": mock_time.return_value, u"_enrichment_ttl": 600,
+                           u"_execute_frequency": 120}}
+
+        _store_enrichment_data(self._panoptes_context, self._multi_enrichment_group_set, u'PanoptesPluginInfo')
+
+        self.assertEquals(enrichment_result_keys, self._enrichment_kv.find_keys(u'*'))
 
         self.assertEquals(ordered(neighbor_result_data),
-                          ordered(json.loads(self._enrichment_kv.get('test_resource_id01:neighbor'))))
+                          ordered(json.loads(self._enrichment_kv.get(u'test_resource_id01:neighbor'))))
 
         self.assertNotEquals(ordered(neighbor_result_data),
-                             ordered(json.loads(self._enrichment_kv.get('test_resource_id01:interface'))))
-
-    @patch('yahoo_panoptes.enrichment.enrichment_plugin_agent.PanoptesPluginWithEnrichmentRunner', create_auto_spec=True)
-    @patch('yahoo_panoptes.framework.resources.PanoptesResourceStore.get_resource')
-    @patch('yahoo_panoptes.enrichment.enrichment_plugin_agent.PanoptesEnrichmentTaskContext')
+                             ordered(json.loads(self._enrichment_kv.get(u'test_resource_id01:interface'))))
+
+    @patch(u'yahoo_panoptes.enrichment.enrichment_plugin_agent.PanoptesPluginWithEnrichmentRunner',
+           create_auto_spec=True)
+    @patch(u'yahoo_panoptes.framework.resources.PanoptesResourceStore.get_resource')
+    @patch(u'yahoo_panoptes.enrichment.enrichment_plugin_agent.PanoptesEnrichmentTaskContext')
     def test_enrichment_plugin_task_is_executed(self, task_context, resource, enrichment_runner):
 
         task_context.return_value = self._panoptes_context
@@ -1239,17 +772,16 @@
         # Test Exception is Thrown on failure to create PanoptesEnrichmentTaskContext
         task_context.side_effect = Exception()
         with self.assertRaises(SystemExit):
-            enrichment_plugin_task('name', 'key')
+            enrichment_plugin_task(u'name', u'key')
         task_context.side_effect = None
 
         # Test Exception is Thrown on failure to create / run plugin
         enrichment_runner.side_effect = Exception()
-        enrichment_plugin_task('name', 'key')
+        enrichment_plugin_task(u'name', u'key')
         enrichment_runner.execute_plugin.assert_not_called()
         enrichment_runner.side_effect = None
 
         # Test Enrichment Is Executed
-        enrichment_plugin_task('name', 'key')
+        enrichment_plugin_task(u'name', u'key')
         enrichment_runner.assert_called()
-        enrichment_runner().execute_plugin.assert_called_once()
->>>>>>> 285a1c7e
+        enrichment_runner().execute_plugin.assert_called_once()