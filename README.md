[![Slack](https://img.shields.io/badge/slack-panoptescommunity-blue.svg?logo=slack)](https://panoptescommunity.slack.com/open) [![Build Status](https://img.shields.io/travis/yahoo/redislite.svg)](https://travis-ci.org/yahoo/panoptes.svg?branch=master) [![PyPI](https://img.shields.io/pypi/v/yahoo_panoptes.svg)](https://pypi.org/project/yahoo-panoptes) [![Python](https://img.shields.io/badge/python-2.7-blue.svg)](https://pypi.org/project/yahoo-panoptes) [![License](https://img.shields.io/pypi/l/yahoo_panoptes.svg)](https://opensource.org/licenses/Apache-2.0)

# Panoptes
> A Global-Scale Network Telemetry Ecosystem
<<<<<<< HEAD

## Try It!

Try out Panoptes in a [Docker container](https://hub.docker.com/r/panoptes/panoptes_docker). Detailed documentation is [here](https://github.com/yahoo/panoptes_docker).
=======
>>>>>>> 29a06208

## Table of Contents

- [Introduction](#introduction)
- [Architecture](#architecture)
- [Concepts](#concepts)
- [Install](#install)
- [Contribute](#contribute)
- [License](#license)

## Introduction

Panoptes is a Python based network telemetry ecosystem that implements discovery, enrichment and polling. Key features include:

- A modular design with well defined separation of concerns,
- Plugin architecture that enables the implementation of any telemetry collection, enrichment, or transformation,
- Horizontally scalable: supports clustering to add more capacity, and
- Network telemetry specific constructs like SNMP abstractions, built in counter to gauge conversion.

<<<<<<< HEAD
## Architecture

![Panoptes Architecture](docs/panoptes_architecture.png?sanitize=true)

## Concepts

Panoptes is built on many primitives like sites, resources, metrics and enrichments which are collected through discovery and polling. [Here is](docs/Concepts.md) a document providing an overview of these concepts.

## Install

If you'd like to try out Panoptes without committing to a full install, checkout out the [Docker container](https://hub.docker.com/r/panoptes/panoptes_docker).

=======
## Install

>>>>>>> 29a06208
Please follow the instructions [here](https://github.com/yahoo/panoptes/blob/master/docs/Installation.md) to download and install Panoptes.

## Contribute

We welcome issues, questions, and pull requests. Please read the [contributing guidelines](https://github.com/yahoo/panoptes/blob/master/docs/Contributing.md).

## Maintainers
* Varun Varma: vvarun@verizonmedia.com
* Vivekanand AM: viveka@verizonmedia.com
* Ian Holmes: iholmes@verizonmedia.com
* James Diss: rexfury@verizonmedia.com

## License
This project is licensed under the terms of the Apache 2.0 open source license. Please refer to [LICENSE](https://github.com/yahoo/panoptes/blob/master/LICENSE) for the full terms.<|MERGE_RESOLUTION|>--- conflicted
+++ resolved
@@ -2,13 +2,6 @@
 
 # Panoptes
 > A Global-Scale Network Telemetry Ecosystem
-<<<<<<< HEAD
-
-## Try It!
-
-Try out Panoptes in a [Docker container](https://hub.docker.com/r/panoptes/panoptes_docker). Detailed documentation is [here](https://github.com/yahoo/panoptes_docker).
-=======
->>>>>>> 29a06208
 
 ## Table of Contents
 
@@ -28,23 +21,8 @@
 - Horizontally scalable: supports clustering to add more capacity, and
 - Network telemetry specific constructs like SNMP abstractions, built in counter to gauge conversion.
 
-<<<<<<< HEAD
-## Architecture
-
-![Panoptes Architecture](docs/panoptes_architecture.png?sanitize=true)
-
-## Concepts
-
-Panoptes is built on many primitives like sites, resources, metrics and enrichments which are collected through discovery and polling. [Here is](docs/Concepts.md) a document providing an overview of these concepts.
-
 ## Install
 
-If you'd like to try out Panoptes without committing to a full install, checkout out the [Docker container](https://hub.docker.com/r/panoptes/panoptes_docker).
-
-=======
-## Install
-
->>>>>>> 29a06208
 Please follow the instructions [here](https://github.com/yahoo/panoptes/blob/master/docs/Installation.md) to download and install Panoptes.
 
 ## Contribute
